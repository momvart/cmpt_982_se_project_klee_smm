--- conflicted
+++ resolved
@@ -470,24 +470,7 @@
       __emit_error("ran out of appropriate inputs");
   } else {
     KTestObject *boo = &input->objects[obj_index];
-<<<<<<< HEAD
-        fprintf(stderr, "Called make symbolic with %s %u %p\n", name, nbytes, addr);
-
-    if (strcmp("model_version", name) == 0 &&
-        strcmp("model_version", boo->name) != 0) {
-      assert(nbytes == 4);
-      *((int*) addr) = 0;
-    } else {
-//      if(nbytes == 2) nbytes=123;
-      if (boo->numBytes != nbytes) {
-        fprintf(stderr, "make_symbolic mismatch, different sizes: "
-           "%d in input file, %lu in code\n", boo->numBytes, (unsigned long)nbytes);
-        exit(1);
-      } else {
-        memcpy(addr, boo->bytes, nbytes);
-        obj_index++;
-      }
-=======
+    fprintf(stderr, "Called make symbolic with %s %u %p\n", name, nbytes, addr);
     if (boo->numBytes != nbytes) {
       fprintf(stderr, "KLEE-REPLAY: ERROR: make_symbolic mismatch, different sizes: "
               "%d in input file, %lu in code\n", boo->numBytes, (unsigned long)nbytes);
@@ -495,7 +478,6 @@
     } else {
       memcpy(addr, boo->bytes, nbytes);
       obj_index++;
->>>>>>> 2aa5b7b8
     }
   }
 }
@@ -536,12 +518,7 @@
 /*** HELPER FUNCTIONS ***/
 
 static void __emit_error(const char *msg) {
-<<<<<<< HEAD
-  fprintf(stderr, "ERROR: %s\n", msg);
-  *(char*)0;
-//  exit(10);
-=======
   fprintf(stderr, "KLEE-REPLAY: ERROR: %s\n", msg);
+  // SMM: *(char*)0;
   exit(1);
->>>>>>> 2aa5b7b8
 }