--- conflicted
+++ resolved
@@ -220,14 +220,12 @@
   // invariant transformations that we will end up doing later so that
   // optimize is seeing what is as close as possible to the final
   // module.
-<<<<<<< HEAD
-  LegacyLLVMPassManagerTy pm;
+  legacy::PassManager pm;
+
   if(OpenMerge) {
     pm.add(new OpenMergePass());
   }
-=======
-  legacy::PassManager pm;
->>>>>>> 2aa5b7b8
+
   pm.add(new RaiseAsmPass());
 
   pm.add(new RemoveReallocPass());
