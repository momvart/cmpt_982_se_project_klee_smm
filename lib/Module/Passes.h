--- conflicted
+++ resolved
@@ -151,14 +151,6 @@
                      llvm::BasicBlock *defaultBlock);
 };
 
-<<<<<<< HEAD
-// This is the interface to a back-ported LLVM pass.
-// Therefore this interface is only needed for
-// LLVM 3.4.
-#if LLVM_VERSION_CODE == LLVM_VERSION(3, 4)
-llvm::FunctionPass *createScalarizerPass();
-#endif
-
 class RemoveReallocPass : public llvm::FunctionPass {
     llvm::Function* mallocFun;
     llvm::Function* memcpyFun;
@@ -182,8 +174,6 @@
 
 };
 
-=======
->>>>>>> 2aa5b7b8
 /// InstructionOperandTypeCheckPass - Type checks the types of instruction
 /// operands to check that they conform to invariants expected by the Executor.
 ///
