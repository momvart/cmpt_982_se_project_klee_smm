//===-- AddressSpace.cpp --------------------------------------------------===//
//
//                     The KLEE Symbolic Virtual Machine
//
// This file is distributed under the University of Illinois Open Source
// License. See LICENSE.TXT for details.
//
//===----------------------------------------------------------------------===//

#include "AddressSpace.h"

#include "ExecutionState.h"
#include "Memory.h"
#include "TimingSolver.h"

#include "klee/Expr/Expr.h"
#include "klee/Statistics/TimerStatIncrementer.h"

#include "CoreStats.h"

using namespace klee;

///

void AddressSpace::bindObject(const MemoryObject *mo, ObjectState *os) {
  assert(os->copyOnWriteOwner==0 && "object already has owner");
  os->copyOnWriteOwner = cowKey;
  objects = objects.replace(std::make_pair(mo, os));
}

void AddressSpace::unbindObject(const MemoryObject *mo) {
  objects = objects.remove(mo);
}

const ObjectState *AddressSpace::findObject(const MemoryObject *mo) const {
  const auto res = objects.lookup(mo);
  return res ? res->second.get() : nullptr;
}

ObjectState *AddressSpace::getWriteable(const MemoryObject *mo,
                                        const ObjectState *os) {
  assert(!os->readOnly);

  // If this address space owns they object, return it
  if (cowKey == os->copyOnWriteOwner)
    return const_cast<ObjectState*>(os);
<<<<<<< HEAD
  } else {
    ObjectState *n = new ObjectState(*os);
    if(mo->freeSpace != NULL) fprintf(stderr, "copied os %p to %p with addresSpace %p\n", os, n, mo->freeSpace);
    n->copyOnWriteOwner = cowKey;
    objects = objects.replace(std::make_pair(mo, n));
    return n;    
  }
=======

  // Add a copy of this object state that can be updated
  ref<ObjectState> newObjectState(new ObjectState(*os));
  newObjectState->copyOnWriteOwner = cowKey;
  objects = objects.replace(std::make_pair(mo, newObjectState));
  return newObjectState.get();
>>>>>>> 2aa5b7b8
}

/// 

bool AddressSpace::resolveOne(const ref<ConstantExpr> &addr, 
                              ObjectPair &result) const {
  uint64_t address = addr->getZExtValue();
  MemoryObject hack(address);

  if (const auto res = objects.lookup_previous(&hack)) {
    const auto &mo = res->first;
    // Check if the provided address is between start and end of the object
    // [mo->address, mo->address + mo->size) or the object is a 0-sized object.
    if ((mo->size==0 && address==mo->address) ||
        (address - mo->address < mo->size)) {
      result.first = res->first;
      result.second = res->second.get();
      return true;
    }
  }

  return false;
}

bool AddressSpace::mergeResolution(ResolutionList &rl, MemoryManager* memoryM) {
   std::sort(rl.begin(), rl.end(), [](ObjectPair a, ObjectPair b) {return a.first->address < b.first->address;});
   const MemoryObject *firstMo = rl.front().first;
   uint64_t newObjSize = (rl.back().first->address + rl.back().first->size) - firstMo->address;
   llvm::outs() << "Big size " << newObjSize <<  "in addrs space " << this << "\n";
   for (ResolutionList::iterator i = rl.begin(), ie = rl.end(); i != ie; ++i) {
        MemoryObject *mo = const_cast<MemoryObject*>(i->first);
        memoryM->markFreed(mo);
        llvm::outs() << mo->address << " " << mo->size << "\n";
    }   
   MemoryObject *newBigMo = memoryM->allocateFixed(firstMo->address,newObjSize, firstMo->allocSite);

   ObjectState *newBigOs = new ObjectState(newBigMo);


   for (ResolutionList::iterator i = rl.begin(), ie = rl.end(); i != ie; ++i) {
        MemoryObject *mo = const_cast<MemoryObject*>(i->first);
        ObjectState *os = const_cast<ObjectState*>(i->second);
        for(unsigned i = 0; i < os->size; i++) {
          newBigOs->write((mo->address - newBigMo->address) + i, os->read8(i));

        }
        unbindObject(mo);
    }   
    llvm::outs() << " - END\n";
    bindObject(newBigMo, newBigOs);
    return false;
}
bool AddressSpace::resolveOne(ExecutionState &state,
                              TimingSolver *solver,
                              ref<Expr> address,
                              ObjectPair &result,
                              bool &success) const {
  if (ConstantExpr *CE = dyn_cast<ConstantExpr>(address)) {
    success = resolveOne(CE, result);
    return true;
  } else {
    TimerStatIncrementer timer(stats::resolveTime);

    // try cheap search, will succeed for any inbounds pointer

    ref<ConstantExpr> cex;
    if (!solver->getValue(state.constraints, address, cex, state.queryMetaData))
      return false;
    uint64_t example = cex->getZExtValue();
    MemoryObject hack(example);
    const auto res = objects.lookup_previous(&hack);

    if (res) {
      const MemoryObject *mo = res->first;
      if (example - mo->address < mo->size) {
        result.first = res->first;
        result.second = res->second.get();
        success = true;
        return true;
      }
    }

    // didn't work, now we have to search
       
    MemoryMap::iterator oi = objects.upper_bound(&hack);
    MemoryMap::iterator begin = objects.begin();
    MemoryMap::iterator end = objects.end();
      
    MemoryMap::iterator start = oi;
    while (oi!=begin) {
      --oi;
      const auto &mo = oi->first;

      bool mayBeTrue;
      if (!solver->mayBeTrue(state.constraints,
                             mo->getBoundsCheckPointer(address), mayBeTrue,
                             state.queryMetaData))
        return false;
      if (mayBeTrue) {
        result.first = oi->first;
        result.second = oi->second.get();
        success = true;
        return true;
      } else {
        bool mustBeTrue;
        if (!solver->mustBeTrue(state.constraints,
                                UgeExpr::create(address, mo->getBaseExpr()),
                                mustBeTrue, state.queryMetaData))
          return false;
        if (mustBeTrue)
          break;
      }
    }

    // search forwards
    for (oi=start; oi!=end; ++oi) {
      const auto &mo = oi->first;

      bool mustBeTrue;
      if (!solver->mustBeTrue(state.constraints,
                              UltExpr::create(address, mo->getBaseExpr()),
                              mustBeTrue, state.queryMetaData))
        return false;
      if (mustBeTrue) {
        break;
      } else {
        bool mayBeTrue;

        if (!solver->mayBeTrue(state.constraints,
                               mo->getBoundsCheckPointer(address), mayBeTrue,
                               state.queryMetaData))
          return false;
        if (mayBeTrue) {
          result.first = oi->first;
          result.second = oi->second.get();
          success = true;
          return true;
        }
      }
    }

    success = false;
    return true;
  }
}

int AddressSpace::checkPointerInObject(ExecutionState &state,
                                       TimingSolver *solver, ref<Expr> p,
                                       const ObjectPair &op, ResolutionList &rl,
                                       unsigned maxResolutions) const {
  // XXX in the common case we can save one query if we ask
  // mustBeTrue before mayBeTrue for the first result. easy
  // to add I just want to have a nice symbolic test case first.
  const MemoryObject *mo = op.first;
  ref<Expr> inBounds = mo->getBoundsCheckPointer(p);
  bool mayBeTrue;
  if (!solver->mayBeTrue(state.constraints, inBounds, mayBeTrue,
                         state.queryMetaData)) {
    return 1;
  }

  if (mayBeTrue) {
    rl.push_back(op);

    // fast path check
    auto size = rl.size();
    if (size == 1) {
      bool mustBeTrue;
      if (!solver->mustBeTrue(state.constraints, inBounds, mustBeTrue,
                              state.queryMetaData))
        return 1;
      if (mustBeTrue)
        return 0;
    }
    else
      if (size == maxResolutions)
        return 1;
  }

  return 2;
}

bool AddressSpace::resolve(ExecutionState &state, TimingSolver *solver,
                           ref<Expr> p, ResolutionList &rl,
                           unsigned maxResolutions, time::Span timeout) const {
  if (ConstantExpr *CE = dyn_cast<ConstantExpr>(p)) {
    ObjectPair res;
    if (resolveOne(CE, res))
      rl.push_back(res);
    return false;
  } else {
    TimerStatIncrementer timer(stats::resolveTime);

    // XXX in general this isn't exactly what we want... for
    // a multiple resolution case (or for example, a \in {b,c,0})
    // we want to find the first object, find a cex assuming
    // not the first, find a cex assuming not the second...
    // etc.

    // XXX how do we smartly amortize the cost of checking to
    // see if we need to keep searching up/down, in bad cases?
    // maybe we don't care?

    // XXX we really just need a smart place to start (although
    // if its a known solution then the code below is guaranteed
    // to hit the fast path with exactly 2 queries). we could also
    // just get this by inspection of the expr.

    ref<ConstantExpr> cex;
    if (!solver->getValue(state.constraints, p, cex, state.queryMetaData))
      return true;
    uint64_t example = cex->getZExtValue();
    MemoryObject hack(example);

    MemoryMap::iterator oi = objects.upper_bound(&hack);
    MemoryMap::iterator begin = objects.begin();
    MemoryMap::iterator end = objects.end();

    MemoryMap::iterator start = oi;
    // search backwards, start with one minus because this
    // is the object that p *should* be within, which means we
    // get write off the end with 4 queries
    while (oi != begin) {
      --oi;
      const MemoryObject *mo = oi->first;
      if (timeout && timeout < timer.delta())
        return true;

      auto op = std::make_pair<>(mo, oi->second.get());

      int incomplete =
          checkPointerInObject(state, solver, p, op, rl, maxResolutions);
      if (incomplete != 2)
        return incomplete ? true : false;

      bool mustBeTrue;
      if (!solver->mustBeTrue(state.constraints,
                              UgeExpr::create(p, mo->getBaseExpr()), mustBeTrue,
                              state.queryMetaData))
        return true;
      if (mustBeTrue)
        break;
    }

    // search forwards
    for (oi = start; oi != end; ++oi) {
      const MemoryObject *mo = oi->first;
      if (timeout && timeout < timer.delta())
        return true;

      bool mustBeTrue;
      if (!solver->mustBeTrue(state.constraints,
                              UltExpr::create(p, mo->getBaseExpr()), mustBeTrue,
                              state.queryMetaData))
        return true;
      if (mustBeTrue)
        break;
      auto op = std::make_pair<>(mo, oi->second.get());

      int incomplete =
          checkPointerInObject(state, solver, p, op, rl, maxResolutions);
      if (incomplete != 2)
        return incomplete ? true : false;
    }
  }

  return false;
}

// These two are pretty big hack so we can sort of pass memory back
// and forth to externals. They work by abusing the concrete cache
// store inside of the object states, which allows them to
// transparently avoid screwing up symbolics (if the byte is symbolic
// then its concrete cache byte isn't being used) but is just a hack.

<<<<<<< HEAD
void AddressSpace::copyOutConcretes() {
  for (MemoryMap::iterator it = objects.begin(), ie = objects.end(); 
       it != ie; ++it) {
    const MemoryObject *mo = it->first;

    if (!mo->isUserSpecified) {
      ObjectState *os = it->second;
      auto address = reinterpret_cast<std::uint8_t*>(mo->address);

      if (!os->readOnly) {
        if(mo->size != os->size) {
            fprintf(stderr,"At addres %p mo and os size don't match mo size: %u, os size: %u\n", address, mo->size, os->size);
        }
        memcpy(address, os->concreteStore, os->size);
      }
=======
std::size_t AddressSpace::copyOutConcretes() {
  std::size_t numPages{};
  for (const auto &object : objects) {
    auto &mo = object.first;
    auto &os = object.second;
    if (!mo->isUserSpecified && !os->readOnly && os->size != 0) {
      auto size = std::max(os->size, mo->alignment);
      numPages +=
          (size + MemoryManager::pageSize - 1) / MemoryManager::pageSize;
      copyOutConcrete(mo, os.get());
>>>>>>> 2aa5b7b8
    }
  }
  return numPages;
}

void AddressSpace::copyOutConcrete(const MemoryObject *mo,
                                   const ObjectState *os) const {
  auto address = reinterpret_cast<std::uint8_t *>(mo->address);
  std::memcpy(address, os->concreteStore, mo->size);
}
//
bool AddressSpace::copyInConcretes() {
  for (auto &obj : objects) {
    const MemoryObject *mo = obj.first;

    if (!mo->isUserSpecified) {
      const auto &os = obj.second;

      if (!copyInConcrete(mo, os.get(), mo->address))
        return false;
    }
  }

  return true;
}

bool AddressSpace::copyInConcrete(const MemoryObject *mo, const ObjectState *os,
                                  uint64_t src_address) {
  auto address = reinterpret_cast<std::uint8_t*>(src_address);
  if (memcmp(address, os->concreteStore, mo->size) != 0) {
    if (os->readOnly) {
      return false;
    } else {
      ObjectState *wos = getWriteable(mo, os);
      memcpy(wos->concreteStore, address, mo->size);
    }
  }
  return true;
}

/***/

bool MemoryObjectLT::operator()(const MemoryObject *a, const MemoryObject *b) const {
  return a->address < b->address;
}<|MERGE_RESOLUTION|>--- conflicted
+++ resolved
@@ -44,22 +44,13 @@
   // If this address space owns they object, return it
   if (cowKey == os->copyOnWriteOwner)
     return const_cast<ObjectState*>(os);
-<<<<<<< HEAD
-  } else {
-    ObjectState *n = new ObjectState(*os);
-    if(mo->freeSpace != NULL) fprintf(stderr, "copied os %p to %p with addresSpace %p\n", os, n, mo->freeSpace);
-    n->copyOnWriteOwner = cowKey;
-    objects = objects.replace(std::make_pair(mo, n));
-    return n;    
-  }
-=======
 
   // Add a copy of this object state that can be updated
   ref<ObjectState> newObjectState(new ObjectState(*os));
+    if(mo->freeSpace != NULL) fprintf(stderr, "copied os %p to %p with addresSpace %p\n", os, n, mo->freeSpace);
   newObjectState->copyOnWriteOwner = cowKey;
   objects = objects.replace(std::make_pair(mo, newObjectState));
   return newObjectState.get();
->>>>>>> 2aa5b7b8
 }
 
 /// 
@@ -335,23 +326,6 @@
 // transparently avoid screwing up symbolics (if the byte is symbolic
 // then its concrete cache byte isn't being used) but is just a hack.
 
-<<<<<<< HEAD
-void AddressSpace::copyOutConcretes() {
-  for (MemoryMap::iterator it = objects.begin(), ie = objects.end(); 
-       it != ie; ++it) {
-    const MemoryObject *mo = it->first;
-
-    if (!mo->isUserSpecified) {
-      ObjectState *os = it->second;
-      auto address = reinterpret_cast<std::uint8_t*>(mo->address);
-
-      if (!os->readOnly) {
-        if(mo->size != os->size) {
-            fprintf(stderr,"At addres %p mo and os size don't match mo size: %u, os size: %u\n", address, mo->size, os->size);
-        }
-        memcpy(address, os->concreteStore, os->size);
-      }
-=======
 std::size_t AddressSpace::copyOutConcretes() {
   std::size_t numPages{};
   for (const auto &object : objects) {
@@ -362,18 +336,10 @@
       numPages +=
           (size + MemoryManager::pageSize - 1) / MemoryManager::pageSize;
       copyOutConcrete(mo, os.get());
->>>>>>> 2aa5b7b8
-    }
-  }
-  return numPages;
-}
-
-void AddressSpace::copyOutConcrete(const MemoryObject *mo,
-                                   const ObjectState *os) const {
-  auto address = reinterpret_cast<std::uint8_t *>(mo->address);
-  std::memcpy(address, os->concreteStore, mo->size);
-}
-//
+    }
+  }
+}
+
 bool AddressSpace::copyInConcretes() {
   for (auto &obj : objects) {
     const MemoryObject *mo = obj.first;
