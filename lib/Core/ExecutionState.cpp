--- conflicted
+++ resolved
@@ -70,32 +70,16 @@
 
 /***/
 
-<<<<<<< HEAD
-ExecutionState::ExecutionState(KFunction *kf) :
+ExecutionState::ExecutionState(KFunction *kf, MemoryManager *mm) :
     memoryPool(0),
-    pc(kf->instructions),
-    prevPC(pc),
-
-    weight(1),
-    depth(0),
-
-    instsSinceCovNew(0),
-    coveredNew(false),
-    needToClose(nullptr),
-    forkDisabled(false),
-    ptreeNode(0),
-    steppedInstructions(0){
-  pushFrame(0, kf);
-=======
-ExecutionState::ExecutionState(KFunction *kf, MemoryManager *mm)
-    : pc(kf->instructions), prevPC(pc) {
+    pc(kf->instructions), prevPC(pc) {
   pushFrame(nullptr, kf);
   setID();
   if (mm->stackFactory && mm->heapFactory) {
+    needToClose(nullptr),
     stackAllocator = mm->stackFactory.makeAllocator();
     heapAllocator = mm->heapFactory.makeAllocator();
   }
->>>>>>> 2aa5b7b8
 }
 
 ExecutionState::~ExecutionState() {
@@ -107,11 +91,8 @@
 }
 
 ExecutionState::ExecutionState(const ExecutionState& state):
-<<<<<<< HEAD
     memoryPool(state.memoryPool),
     fnAliases(state.fnAliases),
-=======
->>>>>>> 2aa5b7b8
     pc(state.pc),
     prevPC(state.prevPC),
     stack(state.stack),
@@ -129,14 +110,7 @@
     arrayNames(state.arrayNames),
     openMergeStack(state.openMergeStack),
     steppedInstructions(state.steppedInstructions),
-<<<<<<< HEAD
-    needToClose(state.needToClose)
-{
-  for (unsigned int i=0; i<symbolics.size(); i++)
-    symbolics[i].first->refCount++;
-
-  for (auto cur_mergehandler: openMergeStack)
-=======
+    needToClose(state.needToClose),
     instsSinceCovNew(state.instsSinceCovNew),
     unwindingInformation(state.unwindingInformation
                              ? state.unwindingInformation->clone()
@@ -144,7 +118,6 @@
     coveredNew(state.coveredNew),
     forkDisabled(state.forkDisabled) {
   for (const auto &cur_mergehandler: openMergeStack)
->>>>>>> 2aa5b7b8
     cur_mergehandler->addOpenState(this);
 }
 
@@ -172,7 +145,6 @@
   stack.pop_back();
 }
 
-<<<<<<< HEAD
 const Array* ExecutionState::getSymbolic(const MemoryObject*mo) {
     for(auto& pair : symbolics) {
       if(pair.first == mo) return pair.second;
@@ -203,18 +175,9 @@
     return it->second;
   else return "";
 }
-=======
-void ExecutionState::deallocate(const MemoryObject *mo) {
-  if (!stackAllocator || !heapAllocator)
-    return;
->>>>>>> 2aa5b7b8
-
-  auto address = reinterpret_cast<void *>(mo->address);
-  if (mo->isLocal) {
-    stackAllocator.free(address, std::max(mo->size, mo->alignment));
-  } else {
-    heapAllocator.free(address, std::max(mo->size, mo->alignment));
-  }
+
+void ExecutionState::addFnAlias(std::string old_fn, std::string new_fn) {
+  fnAliases[old_fn] = new_fn;
 }
 
 void ExecutionState::addSymbolic(const MemoryObject *mo, const Array *array) {
