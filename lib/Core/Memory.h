//===-- Memory.h ------------------------------------------------*- C++ -*-===//
//
//                     The KLEE Symbolic Virtual Machine
//
// This file is distributed under the University of Illinois Open Source
// License. See LICENSE.TXT for details.
//
//===----------------------------------------------------------------------===//

#ifndef KLEE_MEMORY_H
#define KLEE_MEMORY_H

#include "Context.h"
#include "TimingSolver.h"
<<<<<<< HEAD
#include "klee/Expr.h"
#include "klee/util/BitArray.h"
#include "klee/Internal/Module/InstructionInfoTable.h"
=======

#include "klee/Expr/Expr.h"
>>>>>>> 2aa5b7b8

#include "llvm/ADT/StringExtras.h"

#include <string>
#include <vector>

namespace llvm {
  class Value;
}

namespace klee {

<<<<<<< HEAD
//class BitArray;
class MemoryManager;
class Solver;
class ArrayCache;
struct KFunction;

class FreeOffsets {
private:
    std::set<std::pair<unsigned, unsigned>> freeObjects;
public:
    FreeOffsets(): freeObjects() {}
    void addFreeSpace(unsigned offset, unsigned size);
    int findFreeSpace(unsigned size);
    unsigned totalFreeSpace();
};
=======
class ArrayCache;
class BitArray;
class ExecutionState;
class MemoryManager;
class Solver;
>>>>>>> 2aa5b7b8

class MemoryObject {
  friend class STPBuilder;
  friend class ObjectState;
  friend class ExecutionState;
  friend class ref<MemoryObject>;
  friend class ref<const MemoryObject>;

private:
  static int counter;
  /// @brief Required by klee::ref-managed objects
  mutable class ReferenceCounter _refCount;

public:
  //maps address (offset in the object) -> (size, name)
  std::vector<std::pair<unsigned, std::pair<unsigned, std::string>>> symbolicObjects;
  unsigned id;
  uint64_t address;

  /// size in bytes
  unsigned size;
  unsigned alignment;
  mutable std::string name;

  bool isLocal;
  mutable bool isGlobal;
  bool isFixed;


  FreeOffsets* freeSpace;
  bool isUserSpecified;

  MemoryManager *parent;
  int pn;

  /// "Location" for which this memory object was allocated. This
  /// should be either the allocating instruction or the global object
  /// it was allocated for (or whatever else makes sense).
  const llvm::Value *allocSite;
<<<<<<< HEAD
  std::unique_ptr<std::vector<std::pair<KFunction*, const InstructionInfo*>>> allocContext;
  
  /// A list of boolean expressions the user has requested be true of
  /// a counterexample. Mutable since we play a little fast and loose
  /// with allowing it to be added to during execution (although
  /// should sensibly be only at creation time).
  mutable std::vector< ref<Expr> > cexPreferences;
=======
>>>>>>> 2aa5b7b8

  // DO NOT IMPLEMENT
  MemoryObject(const MemoryObject &b);
  MemoryObject &operator=(const MemoryObject &b);

public:
  // XXX this is just a temp hack, should be removed
  explicit
  MemoryObject(uint64_t _address) 
    : id(counter++),
      address(_address),
      size(0),
      alignment(0),
      isFixed(true),
      freeSpace(NULL),
      isUserSpecified(false),
      parent(NULL),
      pn(-1),
      allocSite(0) {
  }

  MemoryObject(uint64_t _address, unsigned _size, unsigned _alignment,
               bool _isLocal, bool _isGlobal, bool _isFixed,
               const llvm::Value *_allocSite,
               MemoryManager *_parent)
    : id(counter++),
      address(_address),
      size(_size),
      alignment(_alignment),
      name("unnamed"),
      isLocal(_isLocal),
      isGlobal(_isGlobal),
      isFixed(_isFixed),
      freeSpace(NULL),
      isUserSpecified(false),
      parent(_parent), 
      pn(-1),
      allocSite(_allocSite) {
  }

  ~MemoryObject();

  /// Get an identifying string for this allocation.
  void getAllocInfo(std::string &result) const;

  void setName(std::string name) const {
    this->name = name;
  }

  ref<ConstantExpr> getBaseExpr() const { 
    return ConstantExpr::create(address, Context::get().getPointerWidth());
  }
  ref<ConstantExpr> getSizeExpr() const { 
    return ConstantExpr::create(size, Context::get().getPointerWidth());
  }
  ref<Expr> getOffsetExpr(ref<Expr> pointer) const {
    return SubExpr::create(pointer, getBaseExpr());
  }
  ref<Expr> getBoundsCheckPointer(ref<Expr> pointer) const {
    return getBoundsCheckOffset(getOffsetExpr(pointer));
  }
  ref<Expr> getBoundsCheckPointer(ref<Expr> pointer, unsigned bytes) const {
    return getBoundsCheckOffset(getOffsetExpr(pointer), bytes);
  }

  ref<Expr> getBoundsCheckOffset(ref<Expr> offset) const {
    if (size==0) {
      return EqExpr::create(offset, 
                            ConstantExpr::alloc(0, Context::get().getPointerWidth()));
    } else {
      return UltExpr::create(offset, getSizeExpr());
    }
  }
  ref<Expr> getBoundsCheckOffset(ref<Expr> offset, unsigned bytes) const {
    if (bytes<=size) {
      return UltExpr::create(offset, 
                             ConstantExpr::alloc(size - bytes + 1, 
                                                 Context::get().getPointerWidth()));
    } else {
      return ConstantExpr::alloc(0, Expr::Bool);
    }
  }

  /// Compare this object with memory object b.
  /// \param b memory object to compare with
  /// \return <0 if this is smaller, 0 if both are equal, >0 if b is smaller
  int compare(const MemoryObject &b) const {
    // Short-cut with id
    if (id == b.id)
      return 0;
    if (address != b.address)
      return (address < b.address ? -1 : 1);

    if (size != b.size)
      return (size < b.size ? -1 : 1);

    if (allocSite != b.allocSite)
      return (allocSite < b.allocSite ? -1 : 1);

    return 0;
  }
};

class ObjectState {
private:
  friend class AddressSpace;
  friend class ref<ObjectState>;

  unsigned copyOnWriteOwner; // exclusively for AddressSpace

  /// @brief Required by klee::ref-managed objects
  class ReferenceCounter _refCount;

<<<<<<< HEAD
=======
  ref<const MemoryObject> object;
>>>>>>> 2aa5b7b8

  /// @brief Holds all known concrete bytes
  uint8_t *concreteStore;

  /// @brief concreteMask[byte] is set if byte is known to be concrete
  BitArray *concreteMask;

  /// knownSymbolics[byte] holds the symbolic expression for byte,
  /// if byte is known to be symbolic
  ref<Expr> *knownSymbolics;

  /// unflushedMask[byte] is set if byte is unflushed
  /// mutable because may need flushed during read of const
  mutable BitArray *unflushedMask;

  // mutable because we may need flush during read of const
  mutable UpdateList updates;

public:
  const MemoryObject *object;
  unsigned size;

  bool readOnly;

public:
  /// Create a new object state for the given memory object with concrete
  /// contents. The initial contents are undefined, it is the callers
  /// responsibility to initialize the object contents appropriately.
  ObjectState(const MemoryObject *mo);

  /// Create a new object state for the given memory object with symbolic
  /// contents.
  ObjectState(const MemoryObject *mo, const Array *array);

  ObjectState(const ObjectState &os, const MemoryObject* mo);
  ObjectState(const ObjectState &os);
  ~ObjectState();

<<<<<<< HEAD
  const MemoryObject *getObject() const { return object; }
  const Array *getArray() const { return updates.root; }
=======
  const MemoryObject *getObject() const { return object.get(); }
>>>>>>> 2aa5b7b8

  void realloc(unsigned int newSize);
  void setReadOnly(bool ro) { readOnly = ro; }

  /// Make contents all concrete and zero
  void initializeToZero();

  /// Make contents all concrete and random
  void initializeToRandom();

  ref<Expr> read(ref<Expr> offset, Expr::Width width) const;
  ref<Expr> read(unsigned offset, Expr::Width width) const;
  ref<Expr> read8(unsigned offset) const;

  void write(unsigned offset, ref<Expr> value);
  void write(ref<Expr> offset, ref<Expr> value);

  void write8(unsigned offset, uint8_t value);
  void write16(unsigned offset, uint16_t value);
  void write32(unsigned offset, uint32_t value);
  void write64(unsigned offset, uint64_t value);
  void print() const;

  /*
    Looks at all the symbolic bytes of this object, gets a value for them
    from the solver and puts them in the concreteStore.
  */
  void flushToConcreteStore(TimingSolver *solver,
                            const ExecutionState &state) const;

private:
  const UpdateList &getUpdates() const;

  void makeConcrete();

  void makeSymbolic();

  ref<Expr> read8(ref<Expr> offset) const;
  void write8(unsigned offset, ref<Expr> value);
  void write8(ref<Expr> offset, ref<Expr> value);

  void fastRangeCheckOffset(ref<Expr> offset, unsigned *base_r, 
                            unsigned *size_r) const;
  void flushRangeForRead(unsigned rangeBase, unsigned rangeSize) const;
  void flushRangeForWrite(unsigned rangeBase, unsigned rangeSize);

  /// isByteConcrete ==> !isByteKnownSymbolic
  bool isByteConcrete(unsigned offset) const;

  /// isByteKnownSymbolic ==> !isByteConcrete
  bool isByteKnownSymbolic(unsigned offset) const;

  /// isByteUnflushed(i) => (isByteConcrete(i) || isByteKnownSymbolic(i))
  bool isByteUnflushed(unsigned offset) const;

  void markByteConcrete(unsigned offset);
  void markByteSymbolic(unsigned offset);
  void markByteFlushed(unsigned offset);
  void markByteUnflushed(unsigned offset);
  void setKnownSymbolic(unsigned offset, Expr *value);

  ArrayCache *getArrayCache() const;
};
  
} // End klee namespace

#endif /* KLEE_MEMORY_H */<|MERGE_RESOLUTION|>--- conflicted
+++ resolved
@@ -12,14 +12,10 @@
 
 #include "Context.h"
 #include "TimingSolver.h"
-<<<<<<< HEAD
-#include "klee/Expr.h"
+
+#include "klee/Expr/Expr.h"
 #include "klee/util/BitArray.h"
 #include "klee/Internal/Module/InstructionInfoTable.h"
-=======
-
-#include "klee/Expr/Expr.h"
->>>>>>> 2aa5b7b8
 
 #include "llvm/ADT/StringExtras.h"
 
@@ -32,11 +28,11 @@
 
 namespace klee {
 
-<<<<<<< HEAD
-//class BitArray;
+class ArrayCache;
+class BitArray;
+class ExecutionState;
 class MemoryManager;
 class Solver;
-class ArrayCache;
 struct KFunction;
 
 class FreeOffsets {
@@ -48,13 +44,6 @@
     int findFreeSpace(unsigned size);
     unsigned totalFreeSpace();
 };
-=======
-class ArrayCache;
-class BitArray;
-class ExecutionState;
-class MemoryManager;
-class Solver;
->>>>>>> 2aa5b7b8
 
 class MemoryObject {
   friend class STPBuilder;
@@ -94,16 +83,7 @@
   /// should be either the allocating instruction or the global object
   /// it was allocated for (or whatever else makes sense).
   const llvm::Value *allocSite;
-<<<<<<< HEAD
   std::unique_ptr<std::vector<std::pair<KFunction*, const InstructionInfo*>>> allocContext;
-  
-  /// A list of boolean expressions the user has requested be true of
-  /// a counterexample. Mutable since we play a little fast and loose
-  /// with allowing it to be added to during execution (although
-  /// should sensibly be only at creation time).
-  mutable std::vector< ref<Expr> > cexPreferences;
-=======
->>>>>>> 2aa5b7b8
 
   // DO NOT IMPLEMENT
   MemoryObject(const MemoryObject &b);
@@ -217,10 +197,7 @@
   /// @brief Required by klee::ref-managed objects
   class ReferenceCounter _refCount;
 
-<<<<<<< HEAD
-=======
   ref<const MemoryObject> object;
->>>>>>> 2aa5b7b8
 
   /// @brief Holds all known concrete bytes
   uint8_t *concreteStore;
@@ -259,12 +236,8 @@
   ObjectState(const ObjectState &os);
   ~ObjectState();
 
-<<<<<<< HEAD
-  const MemoryObject *getObject() const { return object; }
+  const MemoryObject *getObject() const { return object.get(); }
   const Array *getArray() const { return updates.root; }
-=======
-  const MemoryObject *getObject() const { return object.get(); }
->>>>>>> 2aa5b7b8
 
   void realloc(unsigned int newSize);
   void setReadOnly(bool ro) { readOnly = ro; }
