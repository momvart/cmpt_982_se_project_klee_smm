//===-- Memory.cpp --------------------------------------------------------===//
//
//                     The KLEE Symbolic Virtual Machine
//
// This file is distributed under the University of Illinois Open Source
// License. See LICENSE.TXT for details.
//
//===----------------------------------------------------------------------===//

#include "Memory.h"

#include "Context.h"
#include "ExecutionState.h"
#include "MemoryManager.h"

#include "klee/ADT/BitArray.h"
#include "klee/Expr/ArrayCache.h"
#include "klee/Expr/Expr.h"
#include "klee/Support/OptionCategories.h"
#include "klee/Solver/Solver.h"
#include "klee/Support/ErrorHandling.h"

#include "llvm/IR/Function.h"
#include "llvm/IR/Instruction.h"
#include "llvm/IR/Value.h"
#include "llvm/Support/CommandLine.h"
#include "llvm/Support/raw_ostream.h"

#include <cassert>
#include <sstream>
#include <algorithm>

using namespace llvm;
using namespace klee;

namespace {
  cl::opt<bool>
  UseConstantArrays("use-constant-arrays",
                    cl::desc("Use constant arrays instead of updates when possible (default=true)\n"),
                    cl::init(true),
                    cl::cat(SolvingCat));
}

/***/

int MemoryObject::counter = 0;

MemoryObject::~MemoryObject() {
  if (parent)
    parent->markFreed(this);
}

void MemoryObject::getAllocInfo(std::string &result) const {
  llvm::raw_string_ostream info(result);

  info << "MO" << id << "[" << size << "]";

  if (allocSite) {
    info << " allocated at ";
    if (const Instruction *i = dyn_cast<Instruction>(allocSite)) {
      info << i->getParent()->getParent()->getName() << "():";
      info << *i;
    } else if (const GlobalValue *gv = dyn_cast<GlobalValue>(allocSite)) {
      info << "global:" << gv->getName();
    } else {
      info << "value:" << *allocSite;
    }
  } else {
    info << " (no allocation info)";
  }
  
  info.flush();
}

/***/

ObjectState::ObjectState(const MemoryObject *mo)
  : copyOnWriteOwner(0),
<<<<<<< HEAD
    refCount(0),
    concreteStore(new uint8_t[mo->size]),
    concreteMask(0),
    flushMask(0),
    knownSymbolics(0),
    updates(0, 0),
    object(mo),
=======
    object(mo),
    concreteStore(new uint8_t[mo->size]),
    concreteMask(nullptr),
    knownSymbolics(nullptr),
    unflushedMask(nullptr),
    updates(nullptr, nullptr),
>>>>>>> 2aa5b7b8
    size(mo->size),
    readOnly(false) {
  if (!UseConstantArrays) {
    static unsigned id = 0;
    const Array *array =
        getArrayCache()->CreateArray("tmp_arr" + llvm::utostr(++id), size);
    updates = UpdateList(array, 0);
  }
  memset(concreteStore, 0, size);
}


ObjectState::ObjectState(const MemoryObject *mo, const Array *array)
  : copyOnWriteOwner(0),
<<<<<<< HEAD
    refCount(0),
    concreteStore(new uint8_t[mo->size]),
    concreteMask(0),
    flushMask(0),
    knownSymbolics(0),
    updates(array, 0),
    object(mo),
=======
    object(mo),
    concreteStore(new uint8_t[mo->size]),
    concreteMask(nullptr),
    knownSymbolics(nullptr),
    unflushedMask(nullptr),
    updates(array, nullptr),
>>>>>>> 2aa5b7b8
    size(mo->size),
    readOnly(false) {
  makeSymbolic();
  memset(concreteStore, 0, size);
}

ObjectState::ObjectState(const ObjectState &os) 
  : copyOnWriteOwner(0),
<<<<<<< HEAD
    refCount(0),
    concreteStore(new uint8_t[os.size]),
    concreteMask(os.concreteMask ? new BitArray(*os.concreteMask, os.size) : 0),
    flushMask(os.flushMask ? new BitArray(*os.flushMask, os.size) : 0),
    knownSymbolics(0),
    updates(os.updates),
=======
>>>>>>> 2aa5b7b8
    object(os.object),
    size(os.size),
    readOnly(false) {
  assert(!os.readOnly && "no need to copy read only object?");
  if(size != object->size) fprintf(stderr, "os size %u, mo size %u\n", size, object->size);
  assert(size == object->size && "Object state size doesn't match memory object size");
  if (object)
    object->refCount++;

  if (os.knownSymbolics) {
    knownSymbolics = new ref<Expr>[size];
    for (unsigned i=0; i<size; i++)
      knownSymbolics[i] = os.knownSymbolics[i];
  }

  memcpy(concreteStore, os.concreteStore, size*sizeof(*concreteStore));
}

ObjectState::ObjectState(const ObjectState &os, const MemoryObject* mo) 
  : copyOnWriteOwner(0),
    refCount(0),
    concreteStore(new uint8_t[os.size]),
    concreteMask(os.concreteMask ? new BitArray(*os.concreteMask, os.size) : nullptr),
    knownSymbolics(nullptr),
    unflushedMask(os.unflushedMask ? new BitArray(*os.unflushedMask, os.size) : nullptr),
    updates(os.updates),
    object(mo),
    size(os.size),
    readOnly(false) {
  assert(!os.readOnly && "no need to copy read only object?");
<<<<<<< HEAD
  if(size != object->size) fprintf(stderr, "os size %u, mo size %u\n", size, object->size);
  assert(size == object->size && "Object state size doesn't match memory object size");
  if (object)
    object->refCount++;

=======
>>>>>>> 2aa5b7b8
  if (os.knownSymbolics) {
    knownSymbolics = new ref<Expr>[size];
    for (unsigned i=0; i<size; i++)
      knownSymbolics[i] = os.knownSymbolics[i];
  }

  memcpy(concreteStore, os.concreteStore, size*sizeof(*concreteStore));
}

ObjectState::~ObjectState() {
  delete concreteMask;
  delete unflushedMask;
  delete[] knownSymbolics;
  delete[] concreteStore;
}

ArrayCache *ObjectState::getArrayCache() const {
  assert(object && "object was NULL");
  return object->parent->getArrayCache();
}

/***/
void ObjectState::realloc(unsigned int newSize) {
         if(newSize == size) return;
          uint8_t *store = new uint8_t[newSize];
          memcpy(store, concreteStore, std::min(size,newSize));
//          printf("Os %p Realloc size %d, newSize %d from %p to %p, concreteMaskL %p flushMask %p\n", this, size, newSize, concreteStore, store, concreteMask, flushMask);
//leads to double free for some reason
//          delete[] concreteStore;
          if(concreteMask != nullptr) {
              BitArray *cm;
              //printf("Updating concrete mask old size: %d, new size %d, bits %p\n", size, newSize, concreteMask);
              cm = new BitArray(*concreteMask, newSize,std::min(size,newSize));
              if(newSize > size) {
                  for(unsigned i = size; i < newSize; i++) {
                      cm->set(i);
                  }
              }
              delete concreteMask;
              concreteMask = cm;
          }
          if(flushMask != nullptr) {
              BitArray *fm;
              //printf("Updating flush mask %p bits: %p\n", flushMask, flushMask->bits);
              fm = new BitArray(*flushMask, newSize,std::min(size,newSize));
              delete flushMask;
              flushMask = fm;
          }
          if(knownSymbolics != nullptr) {
            ref<Expr> *kS;
            //printf("Updating known symbolics %p\n", knownSymbolics);
            kS = new ref<Expr>[newSize];
            for(int i = 0; i < std::min(size,newSize); i++) {
                kS[i] = knownSymbolics[i];
            }
            delete[] knownSymbolics;
            knownSymbolics = kS;

          }
          if(updates.root != nullptr) {
             //printf("Updates.root size: %u, name %s\n", updates.root->size, updates.root->name.c_str());
             const Array* newRoot = getArrayCache()->CreateResizedArray(updates.root, newSize);
             updates = UpdateList(newRoot, updates.head);
          }
          delete[] concreteStore;
          concreteStore = store;
          size = newSize;


}

const UpdateList &ObjectState::getUpdates() const {
  // Constant arrays are created lazily.
  if (!updates.root) {
    // Collect the list of writes, with the oldest writes first.
    
    // FIXME: We should be able to do this more efficiently, we just need to be
    // careful to get the interaction with the cache right. In particular we
    // should avoid creating UpdateNode instances we never use.
    unsigned NumWrites = updates.head ? updates.head->getSize() : 0;
    std::vector< std::pair< ref<Expr>, ref<Expr> > > Writes(NumWrites);
    const auto *un = updates.head.get();
    for (unsigned i = NumWrites; i != 0; un = un->next.get()) {
      --i;
      Writes[i] = std::make_pair(un->index, un->value);
    }

    std::vector< ref<ConstantExpr> > Contents(size);

    // Initialize to zeros.
    for (unsigned i = 0, e = size; i != e; ++i)
      Contents[i] = ConstantExpr::create(0, Expr::Int8);

    // Pull off as many concrete writes as we can.
    std::vector<unsigned> skippedIndices;
    unsigned Begin = 0, End = Writes.size();
    for (; Begin != End; ++Begin) {
      // Push concrete writes into the constant array.
      ConstantExpr *Index = dyn_cast<ConstantExpr>(Writes[Begin].first);
      if (!Index)
        break;

      ConstantExpr *Value = dyn_cast<ConstantExpr>(Writes[Begin].second);
      if (!Value) {
        skippedIndices.push_back(Begin);
        continue;
      }

      Contents[Index->getZExtValue()] = Value;
    }

    static unsigned id = 0;
    const Array *array = getArrayCache()->CreateArray(
        "const_arr" + llvm::utostr(++id), size, &Contents[0],
        &Contents[0] + Contents.size());
    updates = UpdateList(array, 0);

    for(unsigned B : skippedIndices) {
      updates.extend(Writes[B].first, Writes[B].second);
    }

    // Apply the remaining (non-constant) writes.
    for (; Begin != End; ++Begin)
      updates.extend(Writes[Begin].first, Writes[Begin].second);
  }

  return updates;
}

void ObjectState::flushToConcreteStore(TimingSolver *solver,
                                       const ExecutionState &state) const {
  for (unsigned i = 0; i < size; i++) {
    if (isByteKnownSymbolic(i)) {
      ref<ConstantExpr> ce;
      bool success = solver->getValue(state.constraints, read8(i), ce,
                                      state.queryMetaData);
      if (!success)
        klee_warning("Solver timed out when getting a value for external call, "
                     "byte %p+%u will have random value",
                     (void *)object->address, i);
      else
        ce->toMemory(concreteStore + i);
    }
  }
}

void ObjectState::makeConcrete() {
  delete concreteMask;
  delete unflushedMask;
  delete[] knownSymbolics;
  concreteMask = nullptr;
  unflushedMask = nullptr;
  knownSymbolics = nullptr;
}

void ObjectState::makeSymbolic() {
  assert(!updates.head &&
         "XXX makeSymbolic of objects with symbolic values is unsupported");

  // XXX simplify this, can just delete various arrays I guess
  for (unsigned i=0; i<size; i++) {
    markByteSymbolic(i);
    setKnownSymbolic(i, 0);
    markByteFlushed(i);
  }
}


void ObjectState::initializeToZero() {
  makeConcrete();
  memset(concreteStore, 0, size);
}

void ObjectState::initializeToRandom() {  
  makeConcrete();
  for (unsigned i=0; i<size; i++) {
    // randomly selected by 256 sided die
    concreteStore[i] = 0xAB;
  }
}

/*
Cache Invariants
--
isByteKnownSymbolic(i) => !isByteConcrete(i)
isByteConcrete(i) => !isByteKnownSymbolic(i)
isByteUnflushed(i) => (isByteConcrete(i) || isByteKnownSymbolic(i))
 */

void ObjectState::fastRangeCheckOffset(ref<Expr> offset,
                                       unsigned *base_r,
                                       unsigned *size_r) const {
  *base_r = 0;
  *size_r = size;
}

void ObjectState::flushRangeForRead(unsigned rangeBase,
                                    unsigned rangeSize) const {
<<<<<<< HEAD
  if (!flushMask) {
    flushMask = new BitArray(size, true);
  }
 
  for (unsigned offset=rangeBase; offset<rangeBase+rangeSize; offset++) {
    if (!isByteFlushed(offset)) {
=======
  if (!unflushedMask)
    unflushedMask = new BitArray(size, true);

  for (unsigned offset = rangeBase; offset < rangeBase + rangeSize; offset++) {
    if (isByteUnflushed(offset)) {
>>>>>>> 2aa5b7b8
      if (isByteConcrete(offset)) {
        updates.extend(ConstantExpr::create(offset, Expr::Int32),
                       ConstantExpr::create(concreteStore[offset], Expr::Int8));
      } else {
        assert(isByteKnownSymbolic(offset) &&
               "invalid bit set in unflushedMask");
        updates.extend(ConstantExpr::create(offset, Expr::Int32),
                       knownSymbolics[offset]);
      }

      unflushedMask->unset(offset);
    }
  }
}

<<<<<<< HEAD
void ObjectState::flushRangeForWrite(unsigned rangeBase, 
                                     unsigned rangeSize) {
  if (!flushMask) {
    flushMask = new BitArray(size, true);
  }
=======
void ObjectState::flushRangeForWrite(unsigned rangeBase, unsigned rangeSize) {
  if (!unflushedMask)
    unflushedMask = new BitArray(size, true);
>>>>>>> 2aa5b7b8

  for (unsigned offset = rangeBase; offset < rangeBase + rangeSize; offset++) {
    if (isByteUnflushed(offset)) {
      if (isByteConcrete(offset)) {
        updates.extend(ConstantExpr::create(offset, Expr::Int32),
                       ConstantExpr::create(concreteStore[offset], Expr::Int8));
        markByteSymbolic(offset);
      } else {
        assert(isByteKnownSymbolic(offset) &&
               "invalid bit set in unflushedMask");
        updates.extend(ConstantExpr::create(offset, Expr::Int32),
                       knownSymbolics[offset]);
        setKnownSymbolic(offset, 0);
      }

      unflushedMask->unset(offset);
    } else {
      // flushed bytes that are written over still need
      // to be marked out
      if (isByteConcrete(offset)) {
        markByteSymbolic(offset);
      } else if (isByteKnownSymbolic(offset)) {
        setKnownSymbolic(offset, 0);
      }
    }
  }
}

bool ObjectState::isByteConcrete(unsigned offset) const {
  return !concreteMask || concreteMask->get(offset);
}

bool ObjectState::isByteUnflushed(unsigned offset) const {
  return !unflushedMask || unflushedMask->get(offset);
}

bool ObjectState::isByteKnownSymbolic(unsigned offset) const {
  return knownSymbolics && knownSymbolics[offset].get();
}

void ObjectState::markByteConcrete(unsigned offset) {
  if (concreteMask)
    concreteMask->set(offset);
}

void ObjectState::markByteSymbolic(unsigned offset) {
  if (!concreteMask) {
    concreteMask = new BitArray(size, true);
  }
  concreteMask->unset(offset);
}

void ObjectState::markByteUnflushed(unsigned offset) {
  if (unflushedMask)
    unflushedMask->set(offset);
}

void ObjectState::markByteFlushed(unsigned offset) {
  if (!unflushedMask) {
    unflushedMask = new BitArray(size, false);
  } else {
    unflushedMask->unset(offset);
  }
}

void ObjectState::setKnownSymbolic(unsigned offset, 
                                   Expr *value /* can be null */) {
  if (knownSymbolics) {
    knownSymbolics[offset] = value;
  } else {
    if (value) {
      knownSymbolics = new ref<Expr>[size];
      knownSymbolics[offset] = value;
    }
  }
}

/***/

ref<Expr> ObjectState::read8(unsigned offset) const {
  if (isByteConcrete(offset)) {
    return ConstantExpr::create(concreteStore[offset], Expr::Int8);
  } else if (isByteKnownSymbolic(offset)) {
    return knownSymbolics[offset];
  } else {
    assert(!isByteUnflushed(offset) && "unflushed byte without cache value");
    
    return ReadExpr::create(getUpdates(), 
                            ConstantExpr::create(offset, Expr::Int32));
  }    
}

ref<Expr> ObjectState::read8(ref<Expr> offset) const {
  assert(!isa<ConstantExpr>(offset) &&
         "constant offset passed to symbolic read8");
  unsigned base, size;
  fastRangeCheckOffset(offset, &base, &size);
  flushRangeForRead(base, size);

<<<<<<< HEAD
  if (size>4096) {
    klee_warning_once((void*)size,"flushing %d bytes on read, may be slow and/or crash", size) ;
//    std::string allocInfo;
//    object->getAllocInfo(allocInfo); //This is very expensive and this paths is quite hot
//    klee_warning_once((void*)size,"flushing %d bytes on read, may be slow and/or crash: %s", 
//                      size,
//                      allocInfo.c_str());
=======
  if (size > 4096) {
    std::string allocInfo;
    object->getAllocInfo(allocInfo);
    klee_warning_once(
        nullptr,
        "Symbolic memory access will send the following array of %d bytes to "
        "the constraint solver -- large symbolic arrays may cause significant "
        "performance issues: %s",
        size, allocInfo.c_str());
>>>>>>> 2aa5b7b8
  }

  return ReadExpr::create(getUpdates(), ZExtExpr::create(offset, Expr::Int32));
}

void ObjectState::write8(unsigned offset, uint8_t value) {
  //assert(read_only == false && "writing to read-only object!");
  concreteStore[offset] = value;
  setKnownSymbolic(offset, 0);

  markByteConcrete(offset);
  markByteUnflushed(offset);
}

void ObjectState::write8(unsigned offset, ref<Expr> value) {
  // can happen when ExtractExpr special cases
  if (ConstantExpr *CE = dyn_cast<ConstantExpr>(value)) {
    write8(offset, (uint8_t) CE->getZExtValue(8));
  } else {
    unsigned i = offset;
    assert(value.get() != NULL && "NULL value breaks invariants");
    setKnownSymbolic(offset, value.get());
      
    markByteSymbolic(offset);
    markByteUnflushed(offset);
  }
}

void ObjectState::write8(ref<Expr> offset, ref<Expr> value) {
  assert(!isa<ConstantExpr>(offset) &&
         "constant offset passed to symbolic write8");
  unsigned base, size;
  fastRangeCheckOffset(offset, &base, &size);
  flushRangeForWrite(base, size);

  if (size > 4096) {
    std::string allocInfo;
    object->getAllocInfo(allocInfo);
<<<<<<< HEAD
    klee_warning_once(0,"flushing %d bytes on read, may be slow and/or crash: %s", 
                      size,
                      allocInfo.c_str());
=======
    klee_warning_once(
        nullptr,
        "Symbolic memory access will send the following array of %d bytes to "
        "the constraint solver -- large symbolic arrays may cause significant "
        "performance issues: %s",
        size, allocInfo.c_str());
>>>>>>> 2aa5b7b8
  }

  updates.extend(ZExtExpr::create(offset, Expr::Int32), value);
}

/***/

ref<Expr> ObjectState::read(ref<Expr> offset, Expr::Width width) const {
  // Truncate offset to 32-bits.
  offset = ZExtExpr::create(offset, Expr::Int32);

  // Check for reads at constant offsets.
  if (ConstantExpr *CE = dyn_cast<ConstantExpr>(offset))
    return read(CE->getZExtValue(32), width);

  // Treat bool specially, it is the only non-byte sized write we allow.
  if (width == Expr::Bool)
    return ExtractExpr::create(read8(offset), 0, Expr::Bool);

  // Otherwise, follow the slow general case.
  unsigned NumBytes = width / 8;
  assert(width == NumBytes * 8 && "Invalid read size!");
  ref<Expr> Res(0);
  for (unsigned i = 0; i != NumBytes; ++i) {
    unsigned idx = Context::get().isLittleEndian() ? i : (NumBytes - i - 1);
    ref<Expr> Byte = read8(AddExpr::create(offset, 
                                           ConstantExpr::create(idx, 
                                                                Expr::Int32)));
    Res = i ? ConcatExpr::create(Byte, Res) : Byte;
  }

  return Res;
}

ref<Expr> ObjectState::read(unsigned offset, Expr::Width width) const {
  // Treat bool specially, it is the only non-byte sized write we allow.
  if (width == Expr::Bool)
    return ExtractExpr::create(read8(offset), 0, Expr::Bool);

  // Otherwise, follow the slow general case.
  unsigned NumBytes = width / 8;
  assert(width == NumBytes * 8 && "Invalid width for read size!");
  ref<Expr> Res(0);
  for (unsigned i = 0; i != NumBytes; ++i) {
    unsigned idx = Context::get().isLittleEndian() ? i : (NumBytes - i - 1);
    ref<Expr> Byte = read8(offset + idx);
    Res = i ? ConcatExpr::create(Byte, Res) : Byte;
  }

  return Res;
}

void ObjectState::write(ref<Expr> offset, ref<Expr> value) {
  // Truncate offset to 32-bits.
  offset = ZExtExpr::create(offset, Expr::Int32);

  // Check for writes at constant offsets.
  if (ConstantExpr *CE = dyn_cast<ConstantExpr>(offset)) {
    write(CE->getZExtValue(32), value);
    return;
  }

  // Treat bool specially, it is the only non-byte sized write we allow.
  Expr::Width w = value->getWidth();
  if (w == Expr::Bool) {
    write8(offset, ZExtExpr::create(value, Expr::Int8));
    return;
  }

  // Otherwise, follow the slow general case.
  unsigned NumBytes = w / 8;
  assert(w == NumBytes * 8 && "Invalid write size!");
  for (unsigned i = 0; i != NumBytes; ++i) {
    unsigned idx = Context::get().isLittleEndian() ? i : (NumBytes - i - 1);
    write8(AddExpr::create(offset, ConstantExpr::create(idx, Expr::Int32)),
           ExtractExpr::create(value, 8 * i, Expr::Int8));
  }
}

void ObjectState::write(unsigned offset, ref<Expr> value) {
  // Check for writes of constant values.
  if (ConstantExpr *CE = dyn_cast<ConstantExpr>(value)) {
    Expr::Width w = CE->getWidth();
    if (w <= 64 && klee::bits64::isPowerOfTwo(w)) {
      uint64_t val = CE->getZExtValue();
      switch (w) {
      default: assert(0 && "Invalid write size!");
      case  Expr::Bool:
      case  Expr::Int8:  write8(offset, val); return;
      case Expr::Int16: write16(offset, val); return;
      case Expr::Int32: write32(offset, val); return;
      case Expr::Int64: write64(offset, val); return;
      }
    }
  }

  // Treat bool specially, it is the only non-byte sized write we allow.
  Expr::Width w = value->getWidth();
  if (w == Expr::Bool) {
    write8(offset, ZExtExpr::create(value, Expr::Int8));
    return;
  }

  // Otherwise, follow the slow general case.
  unsigned NumBytes = w / 8;
  assert(w == NumBytes * 8 && "Invalid write size!");
  for (unsigned i = 0; i != NumBytes; ++i) {
    unsigned idx = Context::get().isLittleEndian() ? i : (NumBytes - i - 1);
    write8(offset + idx, ExtractExpr::create(value, 8 * i, Expr::Int8));
  }
} 

void ObjectState::write16(unsigned offset, uint16_t value) {
  unsigned NumBytes = 2;
  for (unsigned i = 0; i != NumBytes; ++i) {
    unsigned idx = Context::get().isLittleEndian() ? i : (NumBytes - i - 1);
    write8(offset + idx, (uint8_t) (value >> (8 * i)));
  }
}

void ObjectState::write32(unsigned offset, uint32_t value) {
  unsigned NumBytes = 4;
  for (unsigned i = 0; i != NumBytes; ++i) {
    unsigned idx = Context::get().isLittleEndian() ? i : (NumBytes - i - 1);
    write8(offset + idx, (uint8_t) (value >> (8 * i)));
  }
}

void ObjectState::write64(unsigned offset, uint64_t value) {
  unsigned NumBytes = 8;
  for (unsigned i = 0; i != NumBytes; ++i) {
    unsigned idx = Context::get().isLittleEndian() ? i : (NumBytes - i - 1);
    write8(offset + idx, (uint8_t) (value >> (8 * i)));
  }
}

void ObjectState::print() const {
  llvm::errs() << "-- ObjectState --\n";
  llvm::errs() << "\tMemoryObject ID: " << object->id << "\n";
  llvm::errs() << "\tRoot Object: " << updates.root << "\n";
  llvm::errs() << "\tSize: " << size << "\n";

  llvm::errs() << "\tBytes:\n";
  for (unsigned i=0; i<size; i++) {
    llvm::errs() << "\t\t["<<i<<"]"
               << " concrete? " << isByteConcrete(i)
               << " known-sym? " << isByteKnownSymbolic(i)
               << " unflushed? " << isByteUnflushed(i) << " = ";
    ref<Expr> e = read8(i);
    llvm::errs() << e << "\n";
  }

  llvm::errs() << "\tUpdates:\n";
  for (const auto *un = updates.head.get(); un; un = un->next.get()) {
    llvm::errs() << "\t\t[" << un->index << "] = " << un->value << "\n";
  }
}


void FreeOffsets::addFreeSpace(unsigned offset, unsigned size) {
    auto p = std::make_pair(offset, size);
    freeObjects.insert(p);
    auto firstNextOffset = freeObjects.upper_bound(p);
    if(firstNextOffset != freeObjects.end()) {
//        fprintf(stderr,"next offset %u, offset + size %u\n", firstNextOffset->first, offset + size);
        if(firstNextOffset->first == offset + size) {
//            fprintf(stderr,"Found adjcent at %u with size %u to %u\n", offset, size, firstNextOffset->first);
            freeObjects.erase(freeObjects.find(p));
            p.second += firstNextOffset->second;
            freeObjects.insert(p);
            freeObjects.erase(firstNextOffset);
        }
    }
}
#define MAX_SIZE 20000000
int FreeOffsets::findFreeSpace(unsigned size) { 
    unsigned currentLowestSize = MAX_SIZE;
    std::pair<unsigned,unsigned> lowestSpace;
    for(auto it = freeObjects.begin(); it != freeObjects.end(); it++) {
        unsigned cSize = it->second;
        unsigned cOffset = it->first;

        if(cSize == size) { //perfect fit we are done
          freeObjects.erase(it);
          return cOffset;
        } else if (cSize > size && cSize < currentLowestSize) { //remember and keep looking
          lowestSpace = *it;
          currentLowestSize = cSize;
        }
    }

    if(currentLowestSize != MAX_SIZE) { // we found something
        unsigned ret = lowestSpace.first;
        freeObjects.erase(freeObjects.find(lowestSpace));
        
        lowestSpace.first += size;
        lowestSpace.second -= size;
        freeObjects.insert(lowestSpace);
        return ret;
    }
    return -1;

}
unsigned FreeOffsets::totalFreeSpace() {
    unsigned totalSize = 0;
    unsigned count = 0;
    std::vector<unsigned> sizes(freeObjects.size());
    for(auto& offsetSize : freeObjects) {
        totalSize += offsetSize.second;
        sizes[count] = offsetSize.second;
        count++;
    }
    std::sort(sizes.begin(), sizes.end());
    fprintf(stderr, "total size: %u, count %u, mean %f median: %u\n", totalSize, count, totalSize / (double)count, sizes[count / 2]);
    return totalSize;
}<|MERGE_RESOLUTION|>--- conflicted
+++ resolved
@@ -76,22 +76,13 @@
 
 ObjectState::ObjectState(const MemoryObject *mo)
   : copyOnWriteOwner(0),
-<<<<<<< HEAD
     refCount(0),
-    concreteStore(new uint8_t[mo->size]),
-    concreteMask(0),
-    flushMask(0),
-    knownSymbolics(0),
-    updates(0, 0),
-    object(mo),
-=======
     object(mo),
     concreteStore(new uint8_t[mo->size]),
     concreteMask(nullptr),
     knownSymbolics(nullptr),
     unflushedMask(nullptr),
     updates(nullptr, nullptr),
->>>>>>> 2aa5b7b8
     size(mo->size),
     readOnly(false) {
   if (!UseConstantArrays) {
@@ -106,22 +97,13 @@
 
 ObjectState::ObjectState(const MemoryObject *mo, const Array *array)
   : copyOnWriteOwner(0),
-<<<<<<< HEAD
     refCount(0),
-    concreteStore(new uint8_t[mo->size]),
-    concreteMask(0),
-    flushMask(0),
-    knownSymbolics(0),
-    updates(array, 0),
-    object(mo),
-=======
     object(mo),
     concreteStore(new uint8_t[mo->size]),
     concreteMask(nullptr),
     knownSymbolics(nullptr),
     unflushedMask(nullptr),
     updates(array, nullptr),
->>>>>>> 2aa5b7b8
     size(mo->size),
     readOnly(false) {
   makeSymbolic();
@@ -130,15 +112,12 @@
 
 ObjectState::ObjectState(const ObjectState &os) 
   : copyOnWriteOwner(0),
-<<<<<<< HEAD
     refCount(0),
     concreteStore(new uint8_t[os.size]),
     concreteMask(os.concreteMask ? new BitArray(*os.concreteMask, os.size) : 0),
     flushMask(os.flushMask ? new BitArray(*os.flushMask, os.size) : 0),
     knownSymbolics(0),
     updates(os.updates),
-=======
->>>>>>> 2aa5b7b8
     object(os.object),
     size(os.size),
     readOnly(false) {
@@ -169,14 +148,11 @@
     size(os.size),
     readOnly(false) {
   assert(!os.readOnly && "no need to copy read only object?");
-<<<<<<< HEAD
   if(size != object->size) fprintf(stderr, "os size %u, mo size %u\n", size, object->size);
   assert(size == object->size && "Object state size doesn't match memory object size");
   if (object)
     object->refCount++;
 
-=======
->>>>>>> 2aa5b7b8
   if (os.knownSymbolics) {
     knownSymbolics = new ref<Expr>[size];
     for (unsigned i=0; i<size; i++)
@@ -375,20 +351,11 @@
 
 void ObjectState::flushRangeForRead(unsigned rangeBase,
                                     unsigned rangeSize) const {
-<<<<<<< HEAD
-  if (!flushMask) {
-    flushMask = new BitArray(size, true);
-  }
- 
-  for (unsigned offset=rangeBase; offset<rangeBase+rangeSize; offset++) {
-    if (!isByteFlushed(offset)) {
-=======
   if (!unflushedMask)
     unflushedMask = new BitArray(size, true);
 
   for (unsigned offset = rangeBase; offset < rangeBase + rangeSize; offset++) {
     if (isByteUnflushed(offset)) {
->>>>>>> 2aa5b7b8
       if (isByteConcrete(offset)) {
         updates.extend(ConstantExpr::create(offset, Expr::Int32),
                        ConstantExpr::create(concreteStore[offset], Expr::Int8));
@@ -404,17 +371,9 @@
   }
 }
 
-<<<<<<< HEAD
-void ObjectState::flushRangeForWrite(unsigned rangeBase, 
-                                     unsigned rangeSize) {
-  if (!flushMask) {
-    flushMask = new BitArray(size, true);
-  }
-=======
 void ObjectState::flushRangeForWrite(unsigned rangeBase, unsigned rangeSize) {
   if (!unflushedMask)
     unflushedMask = new BitArray(size, true);
->>>>>>> 2aa5b7b8
 
   for (unsigned offset = rangeBase; offset < rangeBase + rangeSize; offset++) {
     if (isByteUnflushed(offset)) {
@@ -514,15 +473,6 @@
   fastRangeCheckOffset(offset, &base, &size);
   flushRangeForRead(base, size);
 
-<<<<<<< HEAD
-  if (size>4096) {
-    klee_warning_once((void*)size,"flushing %d bytes on read, may be slow and/or crash", size) ;
-//    std::string allocInfo;
-//    object->getAllocInfo(allocInfo); //This is very expensive and this paths is quite hot
-//    klee_warning_once((void*)size,"flushing %d bytes on read, may be slow and/or crash: %s", 
-//                      size,
-//                      allocInfo.c_str());
-=======
   if (size > 4096) {
     std::string allocInfo;
     object->getAllocInfo(allocInfo);
@@ -532,7 +482,6 @@
         "the constraint solver -- large symbolic arrays may cause significant "
         "performance issues: %s",
         size, allocInfo.c_str());
->>>>>>> 2aa5b7b8
   }
 
   return ReadExpr::create(getUpdates(), ZExtExpr::create(offset, Expr::Int32));
@@ -571,18 +520,12 @@
   if (size > 4096) {
     std::string allocInfo;
     object->getAllocInfo(allocInfo);
-<<<<<<< HEAD
-    klee_warning_once(0,"flushing %d bytes on read, may be slow and/or crash: %s", 
-                      size,
-                      allocInfo.c_str());
-=======
     klee_warning_once(
         nullptr,
         "Symbolic memory access will send the following array of %d bytes to "
         "the constraint solver -- large symbolic arrays may cause significant "
         "performance issues: %s",
         size, allocInfo.c_str());
->>>>>>> 2aa5b7b8
   }
 
   updates.extend(ZExtExpr::create(offset, Expr::Int32), value);
