//===-- SpecialFunctionHandler.h --------------------------------*- C++ -*-===//
//
//                     The KLEE Symbolic Virtual Machine
//
// This file is distributed under the University of Illinois Open Source
// License. See LICENSE.TXT for details.
//
//===----------------------------------------------------------------------===//

#ifndef KLEE_SPECIALFUNCTIONHANDLER_H
#define KLEE_SPECIALFUNCTIONHANDLER_H

#include "klee/Config/config.h"

#include <iterator>
#include <map>
#include <vector>
#include <string>
#include "klee/Expr.h"

namespace llvm {
  class Function;
}

namespace klee {
  class Executor;
  class Expr;
  class ExecutionState;
  struct KInstruction;
  template<typename T> class ref;
  
  class SpecialFunctionHandler {
  public:
    typedef void (SpecialFunctionHandler::*Handler)(ExecutionState &state,
                                                    KInstruction *target, 
                                                    std::vector<ref<Expr> > 
                                                      &arguments);
    typedef std::map<const llvm::Function*,
                     std::pair<Handler,bool> > handlers_ty;

    handlers_ty handlers;
    class Executor &executor;

    struct HandlerInfo {
      const char *name;
      SpecialFunctionHandler::Handler handler;
      bool doesNotReturn; /// Intrinsic terminates the process
      bool hasReturnValue; /// Intrinsic has a return value
      bool doNotOverride; /// Intrinsic should not be used if already defined
    };

    // const_iterator to iterate over stored HandlerInfo
    // FIXME: Implement >, >=, <=, < operators
    class const_iterator : public std::iterator<std::random_access_iterator_tag, HandlerInfo>
    {
      private:
        value_type* base;
        int index;
      public:
      const_iterator(value_type* hi) : base(hi), index(0) {};
      const_iterator& operator++();  // pre-fix
      const_iterator operator++(int); // post-fix
      const value_type& operator*() { return base[index];}
      const value_type* operator->() { return &(base[index]);}
      const value_type& operator[](int i) { return base[i];}
      bool operator==(const_iterator& rhs) { return (rhs.base + rhs.index) == (this->base + this->index);}
      bool operator!=(const_iterator& rhs) { return !(*this == rhs);}
    };

    static const_iterator begin();
    static const_iterator end();
    static int size();



  public:
    SpecialFunctionHandler(Executor &_executor);

    /// Perform any modifications on the LLVM module before it is
    /// prepared for execution. At the moment this involves deleting
    /// unused function bodies and marking intrinsics with appropriate
    /// flags for use in optimizations.
    ///
    /// @param preservedFunctions contains all the function names which should
    /// be preserved during optimization
    void prepare(std::vector<const char *> &preservedFunctions);

    /// Initialize the internal handler map after the module has been
    /// prepared for execution.
    void bind();

    bool handle(ExecutionState &state, 
                llvm::Function *f,
                KInstruction *target,
                std::vector< ref<Expr> > &arguments);

    /* Convenience routines */

    std::string readStringAtAddress(ExecutionState &state, ref<Expr> address);
    
    /* Handlers */

#define HANDLER(name) void name(ExecutionState &state, \
                                KInstruction *target, \
                                std::vector< ref<Expr> > &arguments)
    HANDLER(handleAbort);
    HANDLER(handleAssert);
    HANDLER(handleAssertFail);
    HANDLER(handleAssume);
    HANDLER(handleCalloc);
    HANDLER(handleCheckMemoryAccess);
    HANDLER(handleDefineFixedObject);
    HANDLER(handleDelete);    
    HANDLER(handleDeleteArray);
#ifdef SUPPORT_KLEE_EH_CXX
    HANDLER(handleEhUnwindRaiseExceptionImpl);
    HANDLER(handleEhTypeid);
#endif
    HANDLER(handleErrnoLocation);
    HANDLER(handleExit);
    HANDLER(handleFree);
    HANDLER(handleGetErrno);
    HANDLER(handleGetObjSize);
    HANDLER(handleGetValue);
    HANDLER(handleIsSymbolic);
    HANDLER(handleMakeSymbolic);
    HANDLER(handleMalloc);
    HANDLER(handleMemalign);
    HANDLER(handleMarkGlobal);
    HANDLER(handleOpenMerge);
    HANDLER(handleCloseMerge);
    HANDLER(handleNew);
    HANDLER(handleSbrk);
    HANDLER(handleNewArray);
    HANDLER(handlePreferCex);
    HANDLER(handlePosixPreferCex);
    HANDLER(handlePrintExpr);
    HANDLER(handlePrintRange);
    HANDLER(handleRange);
    HANDLER(handleRealloc);
    HANDLER(handleReportError);
    HANDLER(handleRevirtObjects);
    HANDLER(handleSetForking);
    HANDLER(handleSilentExit);
    HANDLER(handleStackTrace);
    HANDLER(handleUnderConstrained);
    HANDLER(handleWarning);
    HANDLER(handleWarningOnce);
<<<<<<< HEAD
    HANDLER(handleAddOverflow);
    HANDLER(handleMulOverflow);
    HANDLER(handleSubOverflow);
    HANDLER(handleMemoryPool);
    HANDLER(handleDivRemOverflow);
=======
>>>>>>> 2aa5b7b8
#undef HANDLER
  };
} // End klee namespace

#endif /* KLEE_SPECIALFUNCTIONHANDLER_H */<|MERGE_RESOLUTION|>--- conflicted
+++ resolved
@@ -146,14 +146,7 @@
     HANDLER(handleUnderConstrained);
     HANDLER(handleWarning);
     HANDLER(handleWarningOnce);
-<<<<<<< HEAD
-    HANDLER(handleAddOverflow);
-    HANDLER(handleMulOverflow);
-    HANDLER(handleSubOverflow);
     HANDLER(handleMemoryPool);
-    HANDLER(handleDivRemOverflow);
-=======
->>>>>>> 2aa5b7b8
 #undef HANDLER
   };
 } // End klee namespace
