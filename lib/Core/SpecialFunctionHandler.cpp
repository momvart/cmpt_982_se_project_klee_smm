//===-- SpecialFunctionHandler.cpp ----------------------------------------===//
//
//                     The KLEE Symbolic Virtual Machine
//
// This file is distributed under the University of Illinois Open Source
// License. See LICENSE.TXT for details.
//
//===----------------------------------------------------------------------===//

#include "SpecialFunctionHandler.h"
<<<<<<< HEAD
#include "TimingSolver.h"
#include "klee/MergeHandler.h"

#include "klee/ExecutionState.h"

#include "klee/Internal/Module/KInstruction.h"
#include "klee/Internal/Module/KModule.h"
#include "klee/Internal/Support/Debug.h"
#include "klee/Internal/Analysis/AAPass.h"
#include "klee/Internal/Support/ErrorHandling.h"
=======
>>>>>>> 2aa5b7b8

#include "ExecutionState.h"
#include "Executor.h"
#include "Memory.h"
#include "MemoryManager.h"
#include "MergeHandler.h"
#include "Searcher.h"
#include "StatsTracker.h"
#include "TimingSolver.h"

#include "klee/Config/config.h"
#include "klee/Module/KInstruction.h"
#include "klee/Module/KModule.h"
#include "klee/Solver/SolverCmdLine.h"
#include "klee/Support/Casting.h"
#include "klee/Support/Debug.h"
#include "klee/Support/ErrorHandling.h"
#include "klee/Support/OptionCategories.h"

#include "llvm/ADT/Twine.h"
#include "llvm/IR/DataLayout.h"
#include "llvm/IR/Instructions.h"
#include "llvm/IR/Module.h"

#include <cerrno>
#include <sstream>

using namespace llvm;
using namespace klee;

namespace {
<<<<<<< HEAD
  cl::opt<bool>
  ReadablePosix("readable-posix-inputs",
            cl::init(false),
            cl::desc("Prefer creation of POSIX inputs (command-line arguments, files, etc.) with human readable bytes. "
                     "Note: option is expensive when creating lots of tests (default=false)"));

  cl::opt<bool>
  SilentKleeAssume("silent-klee-assume",
                   cl::init(false),
                   cl::desc("Silently terminate paths with an infeasible "
                            "condition given to klee_assume() rather than "
                            "emitting an error (default=false)"));
  cl::opt<bool>
  SbrkMalloc("sbrk-malloc",
                   cl::init(false),
                   cl::desc("Dumb single pool allocator"));

}

=======
cl::opt<bool>
    ReadablePosix("readable-posix-inputs", cl::init(false),
                  cl::desc("Prefer creation of POSIX inputs (command-line "
                           "arguments, files, etc.) with human readable bytes. "
                           "Note: option is expensive when creating lots of "
                           "tests (default=false)"),
                  cl::cat(TestGenCat));

cl::opt<bool>
    SilentKleeAssume("silent-klee-assume", cl::init(false),
                     cl::desc("Silently terminate paths with an infeasible "
                              "condition given to klee_assume() rather than "
                              "emitting an error (default=false)"),
                     cl::cat(TerminationCat));
} // namespace
>>>>>>> 2aa5b7b8

/// \todo Almost all of the demands in this file should be replaced
/// with terminateState calls.

///

// FIXME: We are more or less committed to requiring an intrinsic
// library these days. We can move some of this stuff there,
// especially things like realloc which have complicated semantics
// w.r.t. forking. Among other things this makes delayed query
// dispatch easier to implement.
static SpecialFunctionHandler::HandlerInfo handlerInfo[] = {
#define add(name, handler, ret) { name, \
                                  &SpecialFunctionHandler::handler, \
                                  false, ret, false }
#define addDNR(name, handler) { name, \
                                &SpecialFunctionHandler::handler, \
                                true, false, false }
  addDNR("__assert_rtn", handleAssertFail),
  addDNR("__assert_fail", handleAssertFail),
  addDNR("__assert", handleAssertFail),
  addDNR("_assert", handleAssert),
  addDNR("abort", handleAbort),
  addDNR("_exit", handleExit),
  { "exit", &SpecialFunctionHandler::handleExit, true, false, true },
  addDNR("klee_abort", handleAbort),
  addDNR("klee_silent_exit", handleSilentExit),
  addDNR("klee_report_error", handleReportError),
  add("calloc", handleCalloc, true),
  add("free", handleFree, false),
  add("klee_assume", handleAssume, false),
  add("klee_check_memory_access", handleCheckMemoryAccess, false),
  add("klee_get_valuef", handleGetValue, true),
  add("klee_get_valued", handleGetValue, true),
  add("klee_get_valuel", handleGetValue, true),
  add("klee_get_valuell", handleGetValue, true),
  add("klee_get_value_i32", handleGetValue, true),
  add("klee_get_value_i64", handleGetValue, true),
  add("klee_define_fixed_object", handleDefineFixedObject, false),
  add("klee_get_obj_size", handleGetObjSize, true),
  add("klee_get_errno", handleGetErrno, true),
#ifndef __APPLE__
  add("__errno_location", handleErrnoLocation, true),
#else
  add("__error", handleErrnoLocation, true),
#endif
  add("klee_is_symbolic", handleIsSymbolic, true),
  add("klee_make_symbolic", handleMakeSymbolic, false),
  add("klee_memory_pool", handleMemoryPool, false),
  add("klee_memory_pool_end", handleMemoryPool, false),
  add("klee_mark_global", handleMarkGlobal, false),
  add("klee_open_merge", handleOpenMerge, false),
  add("klee_close_merge", handleCloseMerge, false),
  add("klee_prefer_cex", handlePreferCex, false),
  add("klee_posix_prefer_cex", handlePosixPreferCex, false),
  add("klee_print_expr", handlePrintExpr, false),
  add("klee_print_range", handlePrintRange, false),
  add("klee_set_forking", handleSetForking, false),
  add("klee_stack_trace", handleStackTrace, false),
  add("klee_warning", handleWarning, false),
  add("klee_warning_once", handleWarningOnce, false),
  add("malloc", handleMalloc, true),
  add("memalign", handleMemalign, true),
  add("realloc", handleRealloc, true),
  add("sbrk", handleSbrk, true),

#ifdef SUPPORT_KLEE_EH_CXX
  add("_klee_eh_Unwind_RaiseException_impl", handleEhUnwindRaiseExceptionImpl, false),
  add("klee_eh_typeid_for", handleEhTypeid, true),
#endif

  // operator delete[](void*)
  add("_ZdaPv", handleDeleteArray, false),
  // operator delete(void*)
  add("_ZdlPv", handleDelete, false),

  // operator new[](unsigned int)
  add("_Znaj", handleNewArray, true),
  // operator new(unsigned int)
  add("_Znwj", handleNew, true),

  // FIXME-64: This is wrong for 64-bit long...

  // operator new[](unsigned long)
  add("_Znam", handleNewArray, true),
  // operator new(unsigned long)
  add("_Znwm", handleNew, true),

#undef addDNR
#undef add
};

SpecialFunctionHandler::const_iterator SpecialFunctionHandler::begin() {
  return SpecialFunctionHandler::const_iterator(handlerInfo);
}

SpecialFunctionHandler::const_iterator SpecialFunctionHandler::end() {
  // NULL pointer is sentinel
  return SpecialFunctionHandler::const_iterator(0);
}

SpecialFunctionHandler::const_iterator& SpecialFunctionHandler::const_iterator::operator++() {
  ++index;
  if ( index >= SpecialFunctionHandler::size())
  {
    // Out of range, return .end()
    base=0; // Sentinel
    index=0;
  }

  return *this;
}

int SpecialFunctionHandler::size() {
	return sizeof(handlerInfo)/sizeof(handlerInfo[0]);
}

SpecialFunctionHandler::SpecialFunctionHandler(Executor &_executor) 
  : executor(_executor) {}

void SpecialFunctionHandler::prepare(
    std::vector<const char *> &preservedFunctions) {
  unsigned N = size();

  for (unsigned i=0; i<N; ++i) {
    HandlerInfo &hi = handlerInfo[i];
    Function *f = executor.kmodule->module->getFunction(hi.name);

    // No need to create if the function doesn't exist, since it cannot
    // be called in that case.
    if (f && (!hi.doNotOverride || f->isDeclaration())) {
      preservedFunctions.push_back(hi.name);
      // Make sure NoReturn attribute is set, for optimization and
      // coverage counting.
      if (hi.doesNotReturn)
        f->addFnAttr(Attribute::NoReturn);

      // Change to a declaration since we handle internally (simplifies
      // module and allows deleting dead code).
      if (!f->isDeclaration())
        f->deleteBody();
    }
  }
}

void SpecialFunctionHandler::bind() {
  unsigned N = size();

  for (unsigned i=0; i<N; ++i) {
    HandlerInfo &hi = handlerInfo[i];
    Function *f = executor.kmodule->module->getFunction(hi.name);
    
    if (f && (!hi.doNotOverride || f->isDeclaration()))
      handlers[f] = std::make_pair(hi.handler, hi.hasReturnValue);
  }
}


bool SpecialFunctionHandler::handle(ExecutionState &state, 
                                    Function *f,
                                    KInstruction *target,
                                    std::vector< ref<Expr> > &arguments) {
  handlers_ty::iterator it = handlers.find(f);
  if (it != handlers.end()) {    
    Handler h = it->second.first;
    bool hasReturnValue = it->second.second;
     // FIXME: Check this... add test?
    if (!hasReturnValue && !target->inst->use_empty()) {
      executor.terminateStateOnExecError(state, 
                                         "expected return value from void special function");
    } else {
      (this->*h)(state, target, arguments);
    }
    return true;
  } else {
    return false;
  }
}

/****/

// reads a concrete string from memory
std::string 
SpecialFunctionHandler::readStringAtAddress(ExecutionState &state, 
                                            ref<Expr> addressExpr) {
  ObjectPair op;
  addressExpr = executor.toUnique(state, addressExpr);
  if (!isa<ConstantExpr>(addressExpr)) {
    executor.terminateStateOnUserError(
        state, "Symbolic string pointer passed to one of the klee_ functions");
    return "";
  }
  ref<ConstantExpr> address = cast<ConstantExpr>(addressExpr);
  if (!state.addressSpace.resolveOne(address, op)) {
    executor.terminateStateOnUserError(
        state, "Invalid string pointer passed to one of the klee_ functions");
    return "";
  }
<<<<<<< HEAD
  bool res __attribute__ ((unused));
  errs() << "Readding " << op.first->name << " at: " << op.first->address << " of size: " << op.first->size << "\n";
  if(op.first->name.find("sbrkMo") == 0) {
      const MemoryObject *mo = op.first;
      const ObjectState *os = op.second;
      const unsigned padding = 4;
      unsigned offset = address->getZExtValue() - mo->address - padding;
          
      ref<Expr> sizeRead = os->read(offset, padding*8);
      ConstantExpr* offS = dyn_cast<ConstantExpr>(sizeRead);
      assert(offS && "Size shouldn't be symbolic");
      char *buf = new char[offS->getZExtValue()];
      unsigned i;
      for (i = 0; i < offS->getZExtValue() - 1; i++) {
        ref<Expr> cur = os->read8(offset + padding + i);
        cur = executor.toUnique(state, cur);
        assert(isa<ConstantExpr>(cur) && 
               "hit symbolic char while reading concrete string");
        buf[i] = cast<ConstantExpr>(cur)->getZExtValue(8);
//        printf("char at %i is %c\n", i, buf[i]);
      }
      buf[i] = 0;
    
      std::string result(buf);
      delete[] buf;
 //     errs() << "Returning " << result << "\n";
      return result;
  }
  assert(executor.solver->mustBeTrue(state, 
                                     EqExpr::create(address, 
                                                    op.first->getBaseExpr()),
                                     res) &&
         res &&
         "XXX interior pointer unhandled");
=======
>>>>>>> 2aa5b7b8
  const MemoryObject *mo = op.first;
  const ObjectState *os = op.second;

  auto relativeOffset = mo->getOffsetExpr(address);
  // the relativeOffset must be concrete as the address is concrete
  size_t offset = cast<ConstantExpr>(relativeOffset)->getZExtValue();

  std::ostringstream buf;
  char c = 0;
  for (size_t i = offset; i < mo->size; ++i) {
    ref<Expr> cur = os->read8(i);
    cur = executor.toUnique(state, cur);
    assert(isa<ConstantExpr>(cur) && 
           "hit symbolic char while reading concrete string");
    c = cast<ConstantExpr>(cur)->getZExtValue(8);
    if (c == '\0') {
      // we read the whole string
      break;
    }

    buf << c;
  }

  if (c != '\0') {
      klee_warning_once(0, "String not terminated by \\0 passed to "
                           "one of the klee_ functions");
  }

  return buf.str();
}

/****/

void SpecialFunctionHandler::handleAbort(ExecutionState &state,
                                         KInstruction *target,
                                         std::vector<ref<Expr>> &arguments) {
  assert(arguments.size() == 0 && "invalid number of arguments to abort");
  executor.terminateStateOnProgramError(state, "abort failure",
                                        StateTerminationType::Abort);
}

void SpecialFunctionHandler::handleExit(ExecutionState &state,
                                        KInstruction *target,
                                        std::vector<ref<Expr>> &arguments) {
  assert(arguments.size() == 1 && "invalid number of arguments to exit");
  executor.terminateStateOnExit(state);
}

void SpecialFunctionHandler::handleSilentExit(
    ExecutionState &state, KInstruction *target,
    std::vector<ref<Expr>> &arguments) {
  assert(arguments.size() == 1 && "invalid number of arguments to exit");
  executor.terminateStateEarlyUser(state, "");
}

void SpecialFunctionHandler::handleAssert(ExecutionState &state,
                                          KInstruction *target,
                                          std::vector<ref<Expr>> &arguments) {
  assert(arguments.size() == 3 && "invalid number of arguments to _assert");
  executor.terminateStateOnProgramError(
      state, "ASSERTION FAIL: " + readStringAtAddress(state, arguments[0]),
      StateTerminationType::Assert);
}

void SpecialFunctionHandler::handleAssertFail(
    ExecutionState &state, KInstruction *target,
    std::vector<ref<Expr>> &arguments) {
  assert(arguments.size() == 4 &&
         "invalid number of arguments to __assert_fail");
  executor.terminateStateOnProgramError(
      state, "ASSERTION FAIL: " + readStringAtAddress(state, arguments[0]),
      StateTerminationType::Assert);
}

void SpecialFunctionHandler::handleReportError(
    ExecutionState &state, KInstruction *target,
    std::vector<ref<Expr>> &arguments) {
  assert(arguments.size() == 4 &&
         "invalid number of arguments to klee_report_error");

  // arguments[0,1,2,3] are file, line, message, suffix
  executor.terminateStateOnProgramError(
      state, readStringAtAddress(state, arguments[2]),
      StateTerminationType::ReportError, "",
      readStringAtAddress(state, arguments[3]).c_str());
}

void SpecialFunctionHandler::handleOpenMerge(ExecutionState &state,
    KInstruction *target,
    std::vector<ref<Expr> > &arguments) {
  if (!UseMerge) {
    klee_warning_once(0, "klee_open_merge ignored, use '-use-merge'");
    return;
  }

  state.openMergeStack.push_back(
      ref<MergeHandler>(new MergeHandler(&executor, &state)));

  if (DebugLogMerge)
    llvm::errs() << "open merge: " << &state << "\n";
}

void SpecialFunctionHandler::handleCloseMerge(ExecutionState &state,
    KInstruction *target,
    std::vector<ref<Expr> > &arguments) {
  if (!UseMerge) {
    klee_warning_once(0, "klee_close_merge ignored, use '-use-merge'");
    return;
  }
  Instruction *i = target->inst;

  if (DebugLogMerge)
    llvm::errs() << "close merge: " << &state << " at [" << *i << "]\n";

  if (state.openMergeStack.empty()) {
    std::ostringstream warning;
    warning << &state << " ran into a close at " << i << " without a preceding open";
    klee_warning("%s", warning.str().c_str());
  } else {
    assert(executor.mergingSearcher->inCloseMerge.find(&state) ==
               executor.mergingSearcher->inCloseMerge.end() &&
           "State cannot run into close_merge while being closed");
    executor.mergingSearcher->inCloseMerge.insert(&state);
    state.openMergeStack.back()->addClosedState(&state, i);
    state.openMergeStack.pop_back();
  }
}

void SpecialFunctionHandler::handleNew(ExecutionState &state,
                         KInstruction *target,
                         std::vector<ref<Expr> > &arguments) {
  // XXX should type check args
  assert(arguments.size()==1 && "invalid number of arguments to new");

  executor.executeAlloc(state, arguments[0], false, target);
}

void SpecialFunctionHandler::handleDelete(ExecutionState &state,
                            KInstruction *target,
                            std::vector<ref<Expr> > &arguments) {
  // FIXME: Should check proper pairing with allocation type (malloc/free,
  // new/delete, new[]/delete[]).

  // XXX should type check args
  assert(arguments.size()==1 && "invalid number of arguments to delete");
  executor.executeFree(state, arguments[0]);
}

void SpecialFunctionHandler::handleNewArray(ExecutionState &state,
                              KInstruction *target,
                              std::vector<ref<Expr> > &arguments) {
  // XXX should type check args
  assert(arguments.size()==1 && "invalid number of arguments to new[]");
  executor.executeAlloc(state, arguments[0], false, target);
}

void SpecialFunctionHandler::handleDeleteArray(ExecutionState &state,
                                 KInstruction *target,
                                 std::vector<ref<Expr> > &arguments) {
  // XXX should type check args
  assert(arguments.size()==1 && "invalid number of arguments to delete[]");
  executor.executeFree(state, arguments[0]);
}

void SpecialFunctionHandler::handleMalloc(ExecutionState &state,
                                  KInstruction *target,
                                  std::vector<ref<Expr> > &arguments) {
  // XXX should type check args
  assert(arguments.size()==1 && "invalid number of arguments to malloc");
  if(SbrkMalloc) {
    executor.bindLocal(target,state,executor.executeSbrk(state,  arguments[0],0));
  } else
    executor.executeAlloc(state, arguments[0], false, target);
}

void SpecialFunctionHandler::handleMemalign(ExecutionState &state,
                                            KInstruction *target,
                                            std::vector<ref<Expr>> &arguments) {
  if (arguments.size() != 2) {
    executor.terminateStateOnUserError(state,
      "Incorrect number of arguments to memalign(size_t alignment, size_t size)");
    return;
  }

  std::pair<ref<Expr>, ref<Expr>> alignmentRangeExpr =
      executor.solver->getRange(state.constraints, arguments[0],
                                state.queryMetaData);
  ref<Expr> alignmentExpr = alignmentRangeExpr.first;
  auto alignmentConstExpr = dyn_cast<ConstantExpr>(alignmentExpr);

  if (!alignmentConstExpr) {
    executor.terminateStateOnUserError(state, "Could not determine size of symbolic alignment");
    return;
  }

  uint64_t alignment = alignmentConstExpr->getZExtValue();

  // Warn, if the expression has more than one solution
  if (alignmentRangeExpr.first != alignmentRangeExpr.second) {
    klee_warning_once(
        0, "Symbolic alignment for memalign. Choosing smallest alignment");
  }

  executor.executeAlloc(state, arguments[1], false, target, false, 0,
                        alignment);
}

#ifdef SUPPORT_KLEE_EH_CXX
void SpecialFunctionHandler::handleEhUnwindRaiseExceptionImpl(
    ExecutionState &state, KInstruction *target,
    std::vector<ref<Expr>> &arguments) {
  assert(arguments.size() == 1 &&
         "invalid number of arguments to _klee_eh_Unwind_RaiseException_impl");

  ref<ConstantExpr> exceptionObject = dyn_cast<ConstantExpr>(arguments[0]);
  if (!exceptionObject.get()) {
    executor.terminateStateOnExecError(state, "Internal error: Symbolic exception pointer");
    return;
  }

  if (isa_and_nonnull<SearchPhaseUnwindingInformation>(
          state.unwindingInformation.get())) {
    executor.terminateStateOnExecError(
        state,
        "Internal error: Unwinding restarted during an ongoing search phase");
    return;
  }

  state.unwindingInformation =
      std::make_unique<SearchPhaseUnwindingInformation>(exceptionObject,
                                                        state.stack.size() - 1);

  executor.unwindToNextLandingpad(state);
}

void SpecialFunctionHandler::handleEhTypeid(ExecutionState &state,
                                            KInstruction *target,
                                            std::vector<ref<Expr>> &arguments) {
  assert(arguments.size() == 1 &&
         "invalid number of arguments to klee_eh_typeid_for");

  executor.bindLocal(target, state, executor.getEhTypeidFor(arguments[0]));
}
#endif // SUPPORT_KLEE_EH_CXX

void SpecialFunctionHandler::handleAssume(ExecutionState &state,
                            KInstruction *target,
                            std::vector<ref<Expr> > &arguments) {
  assert(arguments.size()==1 && "invalid number of arguments to klee_assume");
  
  ref<Expr> e = arguments[0];
  
  if (e->getWidth() != Expr::Bool)
    e = NeExpr::create(e, ConstantExpr::create(0, e->getWidth()));
  
  bool res;
  bool success __attribute__((unused)) = executor.solver->mustBeFalse(
      state.constraints, e, res, state.queryMetaData);
  assert(success && "FIXME: Unhandled solver failure");
  if (res) {
    if (SilentKleeAssume) {
      executor.terminateState(state);
    } else {
      executor.terminateStateOnUserError(
          state, "invalid klee_assume call (provably false)");
    }
  } else {
    executor.addConstraint(state, e);
  }
}

void SpecialFunctionHandler::handleIsSymbolic(ExecutionState &state,
                                KInstruction *target,
                                std::vector<ref<Expr> > &arguments) {
  assert(arguments.size()==1 && "invalid number of arguments to klee_is_symbolic");

  executor.bindLocal(target, state, 
                     ConstantExpr::create(!isa<ConstantExpr>(arguments[0]),
                                          Expr::Int32));
}

void SpecialFunctionHandler::handlePreferCex(ExecutionState &state,
                                             KInstruction *target,
                                             std::vector<ref<Expr> > &arguments) {
  assert(arguments.size()==2 &&
         "invalid number of arguments to klee_prefex_cex");

  ref<Expr> cond = arguments[1];
  if (cond->getWidth() != Expr::Bool)
    cond = NeExpr::create(cond, ConstantExpr::alloc(0, cond->getWidth()));

  state.addCexPreference(cond);
}

void SpecialFunctionHandler::handlePosixPreferCex(ExecutionState &state,
                                             KInstruction *target,
                                             std::vector<ref<Expr> > &arguments) {
  if (ReadablePosix)
    return handlePreferCex(state, target, arguments);
}

void SpecialFunctionHandler::handlePrintExpr(ExecutionState &state,
                                  KInstruction *target,
                                  std::vector<ref<Expr> > &arguments) {
  assert(arguments.size()==2 &&
         "invalid number of arguments to klee_print_expr");

  std::string msg_str = readStringAtAddress(state, arguments[0]);
  llvm::errs() << msg_str << ":" << arguments[1] << "\n";
}

void SpecialFunctionHandler::handleSetForking(ExecutionState &state,
                                              KInstruction *target,
                                              std::vector<ref<Expr> > &arguments) {
  assert(arguments.size()==1 &&
         "invalid number of arguments to klee_set_forking");
  ref<Expr> value = executor.toUnique(state, arguments[0]);
  
  if (ConstantExpr *CE = dyn_cast<ConstantExpr>(value)) {
    state.forkDisabled = CE->isZero();
  } else {
    executor.terminateStateOnUserError(state, "klee_set_forking requires a constant arg");
  }
}

void SpecialFunctionHandler::handleStackTrace(ExecutionState &state,
                                              KInstruction *target,
                                              std::vector<ref<Expr> > &arguments) {
  state.dumpStack(outs());
}

void SpecialFunctionHandler::handleWarning(ExecutionState &state,
                                           KInstruction *target,
                                           std::vector<ref<Expr> > &arguments) {
  assert(arguments.size()==1 && "invalid number of arguments to klee_warning");

  std::string msg_str = readStringAtAddress(state, arguments[0]);
  klee_warning("%s: %s", state.stack.back().kf->function->getName().data(), 
               msg_str.c_str());
}

void SpecialFunctionHandler::handleWarningOnce(ExecutionState &state,
                                               KInstruction *target,
                                               std::vector<ref<Expr> > &arguments) {
  assert(arguments.size()==1 &&
         "invalid number of arguments to klee_warning_once");

  std::string msg_str = readStringAtAddress(state, arguments[0]);
  klee_warning_once(0, "%s: %s", state.stack.back().kf->function->getName().data(),
                    msg_str.c_str());
}

void SpecialFunctionHandler::handlePrintRange(ExecutionState &state,
                                  KInstruction *target,
                                  std::vector<ref<Expr> > &arguments) {
  assert(arguments.size()==2 &&
         "invalid number of arguments to klee_print_range");

  std::string msg_str = readStringAtAddress(state, arguments[0]);
  llvm::errs() << msg_str << ":" << arguments[1];
  if (!isa<ConstantExpr>(arguments[1])) {
    // FIXME: Pull into a unique value method?
    ref<ConstantExpr> value;
    bool success __attribute__((unused)) = executor.solver->getValue(
        state.constraints, arguments[1], value, state.queryMetaData);
    assert(success && "FIXME: Unhandled solver failure");
    bool res;
    success = executor.solver->mustBeTrue(state.constraints,
                                          EqExpr::create(arguments[1], value),
                                          res, state.queryMetaData);
    assert(success && "FIXME: Unhandled solver failure");
    if (res) {
      llvm::errs() << " == " << value;
    } else { 
      llvm::errs() << " ~= " << value;
      std::pair<ref<Expr>, ref<Expr>> res = executor.solver->getRange(
          state.constraints, arguments[1], state.queryMetaData);
      llvm::errs() << " (in [" << res.first << ", " << res.second <<"])";
    }
  }
  llvm::errs() << "\n";
}

void SpecialFunctionHandler::handleGetObjSize(ExecutionState &state,
                                  KInstruction *target,
                                  std::vector<ref<Expr> > &arguments) {
  // XXX should type check args
  assert(arguments.size()==1 &&
         "invalid number of arguments to klee_get_obj_size");
  Executor::ExactResolutionList rl;
  executor.resolveExact(state, arguments[0], rl, "klee_get_obj_size");
  for (Executor::ExactResolutionList::iterator it = rl.begin(), 
         ie = rl.end(); it != ie; ++it) {
    executor.bindLocal(
        target, *it->second,
        ConstantExpr::create(it->first.first->size,
                             executor.kmodule->targetData->getTypeSizeInBits(
                                 target->inst->getType())));
  }
}

void SpecialFunctionHandler::handleGetErrno(ExecutionState &state,
                                            KInstruction *target,
                                            std::vector<ref<Expr> > &arguments) {
  // XXX should type check args
  assert(arguments.size()==0 &&
         "invalid number of arguments to klee_get_errno");
#ifndef WINDOWS
  int *errno_addr = executor.getErrnoLocation(state);
#else
  int *errno_addr = nullptr;
#endif

  // Retrieve the memory object of the errno variable
  ObjectPair result;
  bool resolved = state.addressSpace.resolveOne(
      ConstantExpr::create((uint64_t)errno_addr, Expr::Int64), result);
  if (!resolved)
    executor.terminateStateOnUserError(state, "Could not resolve address for errno");
  executor.bindLocal(target, state, result.second->read(0, Expr::Int32));
}

void SpecialFunctionHandler::handleErrnoLocation(
    ExecutionState &state, KInstruction *target,
    std::vector<ref<Expr> > &arguments) {
  // Returns the address of the errno variable
  assert(arguments.size() == 0 &&
         "invalid number of arguments to __errno_location/__error");

#ifndef WINDOWS
  int *errno_addr = executor.getErrnoLocation(state);
#else
  int *errno_addr = nullptr;
#endif

  executor.bindLocal(
      target, state,
      ConstantExpr::create((uint64_t)errno_addr,
                           executor.kmodule->targetData->getTypeSizeInBits(
                               target->inst->getType())));
}
void SpecialFunctionHandler::handleCalloc(ExecutionState &state,
                            KInstruction *target,
                            std::vector<ref<Expr> > &arguments) {
  // XXX should type check args
  assert(arguments.size()==2 &&
         "invalid number of arguments to calloc");

  ref<Expr> size = MulExpr::create(arguments[0],
                                   arguments[1]);
  if(SbrkMalloc) {
    executor.bindLocal(target, state, executor.executeSbrk(state,  size,0));
  } else
  executor.executeAlloc(state, size, false, target, true);
}

void SpecialFunctionHandler::handleRealloc(ExecutionState &state,
                            KInstruction *target,
                            std::vector<ref<Expr> > &arguments) {
  // XXX should type check args
  assert(arguments.size()==2 &&
         "invalid number of arguments to realloc");
  ref<Expr> address = arguments[0];
  ref<Expr> size = arguments[1];
  if(SbrkMalloc) {
    executor.bindLocal(target, state, executor.executeSbrk(state,  size,0));
    return;
  }

  Executor::StatePair zeroSize =
      executor.fork(state, Expr::createIsZero(size), true, BranchType::Realloc);

  if (zeroSize.first) { // size == 0
    executor.executeFree(*zeroSize.first, address, target);   
  }
  if (zeroSize.second) { // size != 0
    Executor::StatePair zeroPointer =
        executor.fork(*zeroSize.second, Expr::createIsZero(address), true,
                      BranchType::Realloc);

    if (zeroPointer.first) { // address == 0
      executor.executeAlloc(*zeroPointer.first, size, false, target);
    } 
    if (zeroPointer.second) { // address != 0
      Executor::ExactResolutionList rl;
      executor.resolveExact(*zeroPointer.second, address, rl, "realloc");
      
      for (Executor::ExactResolutionList::iterator it = rl.begin(), 
             ie = rl.end(); it != ie; ++it) {
        executor.executeAlloc(*it->second, size, false, target, false, 
                              it->first.second);
      }
    }
  }
}

void SpecialFunctionHandler::handleFree(ExecutionState &state,
                          KInstruction *target,
                          std::vector<ref<Expr> > &arguments) {
  // XXX should type check args
  assert(arguments.size()==1 &&
         "invalid number of arguments to free");
  if(SbrkMalloc) return;
  executor.executeFree(state, arguments[0]);
}

void SpecialFunctionHandler::handleSbrk(ExecutionState &state,
                          KInstruction *target,
                          std::vector<ref<Expr> > &arguments) {
  // XXX should type check args
  assert(arguments.size()==1 &&
         "invalid number of arguments to free");
//  llvm::outs() << "in handle Sbrk " << arguments[0] << "\n";
  executor.bindLocal(target, state, executor.executeSbrk(state, arguments[0],0));

}

void SpecialFunctionHandler::handleCheckMemoryAccess(ExecutionState &state,
                                                     KInstruction *target,
                                                     std::vector<ref<Expr> > 
                                                       &arguments) {
  assert(arguments.size()==2 &&
         "invalid number of arguments to klee_check_memory_access");

  ref<Expr> address = executor.toUnique(state, arguments[0]);
  ref<Expr> size = executor.toUnique(state, arguments[1]);
  if (!isa<ConstantExpr>(address) || !isa<ConstantExpr>(size)) {
    executor.terminateStateOnUserError(state, "check_memory_access requires constant args");
  } else {
    ObjectPair op;

    if (!state.addressSpace.resolveOne(cast<ConstantExpr>(address), op)) {
      executor.terminateStateOnProgramError(
          state, "check_memory_access: memory error", StateTerminationType::Ptr,
          executor.getAddressInfo(state, address));
    } else {
      ref<Expr> chk = 
        op.first->getBoundsCheckPointer(address, 
                                        cast<ConstantExpr>(size)->getZExtValue());
      if (!chk->isTrue()) {
        executor.terminateStateOnProgramError(
            state, "check_memory_access: memory error",
            StateTerminationType::Ptr, executor.getAddressInfo(state, address));
      }
    }
  }
}

void SpecialFunctionHandler::handleGetValue(ExecutionState &state,
                                            KInstruction *target,
                                            std::vector<ref<Expr> > &arguments) {
  assert(arguments.size()==1 &&
         "invalid number of arguments to klee_get_value");

  executor.executeGetValue(state, arguments[0], target);
}

void SpecialFunctionHandler::handleDefineFixedObject(ExecutionState &state,
                                                     KInstruction *target,
                                                     std::vector<ref<Expr> > &arguments) {
  assert(arguments.size()==2 &&
         "invalid number of arguments to klee_define_fixed_object");
  assert(isa<ConstantExpr>(arguments[0]) &&
         "expect constant address argument to klee_define_fixed_object");
  assert(isa<ConstantExpr>(arguments[1]) &&
         "expect constant size argument to klee_define_fixed_object");
  
  uint64_t address = cast<ConstantExpr>(arguments[0])->getZExtValue();
  uint64_t size = cast<ConstantExpr>(arguments[1])->getZExtValue();
  MemoryObject *mo = executor.memory->allocateFixed(address, size, state.prevPC->inst);
  executor.bindObjectInState(state, mo, false);
  mo->isUserSpecified = true; // XXX hack;
}

void SpecialFunctionHandler::handleMemoryPool(ExecutionState &state,
                                                KInstruction *target,
                                                std::vector<ref<Expr> > &arguments) {

    ManualAAPass* aa = dyn_cast<ManualAAPass>(executor.aa);
    if(aa == nullptr) return;

    //reset case
    if(arguments.size() == 0)  {
      errs() << &state <<  " -> reset memory pool: " << state.memoryPool << "\n";
      state.memoryPool = 0;
      return;
    }

    ConstantExpr* cex = dyn_cast<ConstantExpr>(arguments[0]);
    assert(cex && "can't handle symbolic memory pools");
    state.memoryPool = cex->getZExtValue();
    errs() << &state <<  " -> Set memory pool: " << state.memoryPool << "\n";
    cex->dump();

}

void SpecialFunctionHandler::handleMakeSymbolic(ExecutionState &state,
                                                KInstruction *target,
                                               std::vector<ref<Expr> > &arguments) {
  std::string name;

  if (arguments.size() != 3) {
    executor.terminateStateOnUserError(state,
        "Incorrect number of arguments to klee_make_symbolic(void*, size_t, char*)");
    return;
  }

  name = arguments[2]->isZero() ? "" : readStringAtAddress(state, arguments[2]);

  if (name.length() == 0) {
    name = "unnamed";
    klee_warning("klee_make_symbolic: renamed empty name to \"unnamed\"");
  }

  Executor::ExactResolutionList rl;
  executor.resolveExact(state, arguments[0], rl, "make_symbolic");
  
  for (Executor::ExactResolutionList::iterator it = rl.begin(), 
         ie = rl.end(); it != ie; ++it) {
    const MemoryObject *mo = it->first.first;
    ExecutionState *s = it->second;
    if(std::find(state.addressSpace.sbrkMos.begin(), state.addressSpace.sbrkMos.end(), mo) 
          != state.addressSpace.sbrkMos.end()) {
      klee_warning("Symbolizing sbrk mos");
      executor.executePartialMakeSymbolic(*s, mo, name, arguments[0], arguments[1]);
      return; 
    }
    mo->setName(name);
    
    const ObjectState *old = it->first.second;
    
    if (old->readOnly) {
      executor.terminateStateOnUserError(*s, "cannot make readonly object symbolic");
      return;
    } 

    // FIXME: Type coercion should be done consistently somewhere.
    bool res;
    bool success __attribute__((unused)) = executor.solver->mustBeTrue(
        s->constraints,
        EqExpr::create(
            ZExtExpr::create(arguments[1], Context::get().getPointerWidth()),
            mo->getSizeExpr()),
        res, s->queryMetaData);
    assert(success && "FIXME: Unhandled solver failure");
    
    if (res) {
      executor.executeMakeSymbolic(*s, mo, name);
    } else {      
      executor.terminateStateOnUserError(*s, "Wrong size given to klee_make_symbolic");
    }
  }
}

void SpecialFunctionHandler::handleMarkGlobal(ExecutionState &state,
                                              KInstruction *target,
                                              std::vector<ref<Expr> > &arguments) {
  assert(arguments.size()==1 &&
         "invalid number of arguments to klee_mark_global");  

  Executor::ExactResolutionList rl;
  executor.resolveExact(state, arguments[0], rl, "mark_global");
  
  for (Executor::ExactResolutionList::iterator it = rl.begin(), 
         ie = rl.end(); it != ie; ++it) {
    const MemoryObject *mo = it->first.first;
    assert(!mo->isLocal);
    mo->isGlobal = true;
  }
}<|MERGE_RESOLUTION|>--- conflicted
+++ resolved
@@ -8,21 +8,10 @@
 //===----------------------------------------------------------------------===//
 
 #include "SpecialFunctionHandler.h"
-<<<<<<< HEAD
-#include "TimingSolver.h"
-#include "klee/MergeHandler.h"
-
-#include "klee/ExecutionState.h"
-
-#include "klee/Internal/Module/KInstruction.h"
-#include "klee/Internal/Module/KModule.h"
-#include "klee/Internal/Support/Debug.h"
+
+#include "ExecutionState.h"
 #include "klee/Internal/Analysis/AAPass.h"
-#include "klee/Internal/Support/ErrorHandling.h"
-=======
->>>>>>> 2aa5b7b8
-
-#include "ExecutionState.h"
+
 #include "Executor.h"
 #include "Memory.h"
 #include "MemoryManager.h"
@@ -52,27 +41,6 @@
 using namespace klee;
 
 namespace {
-<<<<<<< HEAD
-  cl::opt<bool>
-  ReadablePosix("readable-posix-inputs",
-            cl::init(false),
-            cl::desc("Prefer creation of POSIX inputs (command-line arguments, files, etc.) with human readable bytes. "
-                     "Note: option is expensive when creating lots of tests (default=false)"));
-
-  cl::opt<bool>
-  SilentKleeAssume("silent-klee-assume",
-                   cl::init(false),
-                   cl::desc("Silently terminate paths with an infeasible "
-                            "condition given to klee_assume() rather than "
-                            "emitting an error (default=false)"));
-  cl::opt<bool>
-  SbrkMalloc("sbrk-malloc",
-                   cl::init(false),
-                   cl::desc("Dumb single pool allocator"));
-
-}
-
-=======
 cl::opt<bool>
     ReadablePosix("readable-posix-inputs", cl::init(false),
                   cl::desc("Prefer creation of POSIX inputs (command-line "
@@ -87,8 +55,12 @@
                               "condition given to klee_assume() rather than "
                               "emitting an error (default=false)"),
                      cl::cat(TerminationCat));
-} // namespace
->>>>>>> 2aa5b7b8
+
+cl::opt<bool>
+  SbrkMalloc("sbrk-malloc",
+                   cl::init(false),
+                   cl::desc("Dumb single pool allocator"));
+}
 
 /// \todo Almost all of the demands in this file should be replaced
 /// with terminateState calls.
@@ -287,9 +259,7 @@
         state, "Invalid string pointer passed to one of the klee_ functions");
     return "";
   }
-<<<<<<< HEAD
-  bool res __attribute__ ((unused));
-  errs() << "Readding " << op.first->name << " at: " << op.first->address << " of size: " << op.first->size << "\n";
+    errs() << "Readding " << op.first->name << " at: " << op.first->address << " of size: " << op.first->size << "\n";
   if(op.first->name.find("sbrkMo") == 0) {
       const MemoryObject *mo = op.first;
       const ObjectState *os = op.second;
@@ -316,43 +286,25 @@
  //     errs() << "Returning " << result << "\n";
       return result;
   }
-  assert(executor.solver->mustBeTrue(state, 
-                                     EqExpr::create(address, 
-                                                    op.first->getBaseExpr()),
-                                     res) &&
-         res &&
-         "XXX interior pointer unhandled");
-=======
->>>>>>> 2aa5b7b8
+
   const MemoryObject *mo = op.first;
   const ObjectState *os = op.second;
 
-  auto relativeOffset = mo->getOffsetExpr(address);
-  // the relativeOffset must be concrete as the address is concrete
-  size_t offset = cast<ConstantExpr>(relativeOffset)->getZExtValue();
-
-  std::ostringstream buf;
-  char c = 0;
-  for (size_t i = offset; i < mo->size; ++i) {
+  char *buf = new char[mo->size];
+
+  unsigned i;
+  for (i = 0; i < mo->size - 1; i++) {
     ref<Expr> cur = os->read8(i);
     cur = executor.toUnique(state, cur);
     assert(isa<ConstantExpr>(cur) && 
            "hit symbolic char while reading concrete string");
-    c = cast<ConstantExpr>(cur)->getZExtValue(8);
-    if (c == '\0') {
-      // we read the whole string
-      break;
-    }
-
-    buf << c;
-  }
-
-  if (c != '\0') {
-      klee_warning_once(0, "String not terminated by \\0 passed to "
-                           "one of the klee_ functions");
-  }
-
-  return buf.str();
+    buf[i] = cast<ConstantExpr>(cur)->getZExtValue(8);
+  }
+  buf[i] = 0;
+  
+  std::string result(buf);
+  delete[] buf;
+  return result;
 }
 
 /****/
